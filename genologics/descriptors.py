"""Python interface to GenoLogics LIMS via its REST API.

Entities and their descriptors for the LIMS interface.

Per Kraulis, Science for Life Laboratory, Stockholm, Sweden.
Copyright (C) 2012 Per Kraulis
"""

from genologics.constants import nsmap

try:
    from urllib.parse import urlsplit, urlparse, parse_qs, urlunparse
except ImportError:
    from urlparse import urlsplit, urlparse, parse_qs, urlunparse

import datetime
import time
from collections import MutableSet
from xml.etree import ElementTree

import logging

logger = logging.getLogger(__name__)


class BaseDescriptor(object):
    "Abstract base descriptor for an instance attribute."

    def __get__(self, instance, cls):
        raise NotImplementedError


class TagDescriptor(BaseDescriptor):
    """Abstract base descriptor for an instance attribute
    represented by an XML element.
    """

    def __init__(self, tag):
        self.tag = tag

    def get_node(self, instance):
        if self.tag:
            return instance.root.find(self.tag)
        else:
            return instance.root


class StringDescriptor(TagDescriptor):
    """An instance attribute containing a string value
    represented by an XML element.
    """

    def __get__(self, instance, cls):
        instance.get()
        node = self.get_node(instance)
        if node is None:
            return None
        else:
            return node.text

    def __set__(self, instance, value):
        instance.get()
        node = self.get_node(instance)
        if node is None:
            # create the new tag
            node = ElementTree.Element(self.tag)
            instance.root.append(node)
        node.text = str(value)


class StringAttributeDescriptor(TagDescriptor):
    """An instance attribute containing a string value
    represented by an XML attribute.
    """

    def __get__(self, instance, cls):
        instance.get()
        return instance.root.attrib[self.tag]

    def __set__(self, instance, value):
        instance.get()
        instance.root.attrib[self.tag] = value


class StringListDescriptor(TagDescriptor):
    """An instance attribute containing a list of strings
    represented by multiple XML elements.
    """

    def __get__(self, instance, cls):
        instance.get()
        result = []
        for node in instance.root.findall(self.tag):
            result.append(node.text)
        return result


class StringDictionaryDescriptor(TagDescriptor):
    """An instance attribute containing a dictionary of string key/values
    represented by a hierarchical XML element.
    """

    def __get__(self, instance, cls):
        instance.get()
        result = dict()
        node = instance.root.find(self.tag)
        if node is not None:
            for node2 in node.getchildren():
                result[node2.tag] = node2.text
        return result


class IntegerDescriptor(StringDescriptor):
    """An instance attribute containing an integer value
    represented by an XMl element.
    """

    def __get__(self, instance, cls):
        text = super(IntegerDescriptor, self).__get__(instance, cls)
        if text is not None:
            return int(text)


class IntegerAttributeDescriptor(TagDescriptor):
    """An instance attribute containing a integer value
    represented by an XML attribute.
    """

    def __get__(self, instance, cls):
        instance.get()
        return int(instance.root.attrib[self.tag])


class BooleanDescriptor(StringDescriptor):
    """An instance attribute containing a boolean value
    represented by an XMl element.
    """

    def __get__(self, instance, cls):
        text = super(BooleanDescriptor, self).__get__(instance, cls)
        if text is not None:
            return text.lower() == 'true'

    def __set__(self, instance, value):
        super(BooleanDescriptor, self).__set__(instance, str(value).lower())


class UdfDictionary(object):
    "Dictionary-like container of UDFs, optionally within a UDT."

    def _is_string(self, value):
        try:
            return isinstance(value, basestring)
        except:
            return isinstance(value, str)

    def __init__(self, instance, udt=False):
        self.instance = instance
        self._udt = udt
        self._update_elems()
        self._prepare_lookup()
        self.location = 0

    def get_udt(self):
        if self._udt == True:
            return None
        else:
            return self._udt

    def set_udt(self, name):
        assert isinstance(name, str)
        if not self._udt:
            raise AttributeError('cannot set name for a UDF dictionary')
        self._udt = name
        elem = self.instance.root.find(nsmap('udf:type'))
        assert elem is not None
        elem.set('name', name)

    udt = property(get_udt, set_udt)

    def _update_elems(self):
        self._elems = []
        if self._udt:
            elem = self.instance.root.find(nsmap('udf:type'))
            if elem is not None:
                self._udt = elem.attrib['name']
                self._elems = elem.findall(nsmap('udf:field'))
        else:
            tag = nsmap('udf:field')
            for elem in self.instance.root.getchildren():
                if elem.tag == tag:
                    self._elems.append(elem)

    def _prepare_lookup(self):
        self._lookup = dict()
        for elem in self._elems:
            type = elem.attrib['type'].lower()
            value = elem.text
            if not value:
                value = None
            elif type == 'numeric':
                try:
                    value = int(value)
                except ValueError:
                    value = float(value)
            elif type == 'boolean':
                value = value == 'true'
            elif type == 'date':
                value = datetime.date(*time.strptime(value, "%Y-%m-%d")[:3])
            self._lookup[elem.attrib['name']] = value

    def __contains__(self, key):
        try:
            self._lookup[key]
        except KeyError:
            return False
        return True

    def __getitem__(self, key):
        return self._lookup[key]

    def __setitem__(self, key, value):
        self._lookup[key] = value
        for node in self._elems:
            if node.attrib['name'] != key: continue
            vtype = node.attrib['type'].lower()

            if value is None:
                pass
            elif vtype == 'string':
                if not self._is_string(value):
                    raise TypeError('String UDF requires str or unicode value')
            elif vtype == 'str':
                if not self._is_string(value):
                    raise TypeError('String UDF requires str or unicode value')
            elif vtype == 'text':
                if not self._is_string(value):
                    raise TypeError('Text UDF requires str or unicode value')
            elif vtype == 'numeric':
                if not isinstance(value, (int, float)):
                    raise TypeError('Numeric UDF requires int or float value')
                value = str(value)
            elif vtype == 'boolean':
                if not isinstance(value, bool):
                    raise TypeError('Boolean UDF requires bool value')
                value = value and 'true' or 'false'
            elif vtype == 'date':
                if not isinstance(value, datetime.date):  # Too restrictive?
                    raise TypeError('Date UDF requires datetime.date value')
                value = str(value)
            elif vtype == 'uri':
                if not self._is_string(value):
                    raise TypeError('URI UDF requires str or punycode (unicode) value')
                value = str(value)
            else:
                raise NotImplemented("UDF type '%s'" % vtype)
<<<<<<< HEAD
            if not isinstance(value, type(u'')):
                value = (type(u''))(value).encode('UTF-8')
=======
            if not isinstance(value, str):
                if not self._is_string(value):
                    value = str(value).encode('UTF-8')
>>>>>>> 51ffddd4
            node.text = value
            break
        else:  # Create new entry; heuristics for type
            if self._is_string(value):
                vtype = '\n' in value and 'Text' or 'String'
            elif isinstance(value, bool):
                vtype = 'Boolean'
                value = value and 'true' or 'false'
            elif isinstance(value, (int, float)):
                vtype = 'Numeric'
                value = str(value)
            elif isinstance(value, datetime.date):
                vtype = 'Date'
                value = str(value)
            else:
                raise NotImplementedError("Cannot handle value of type '%s'"
                                          " for UDF" % type(value))
            if self._udt:
                root = self.instance.root.find(nsmap('udf:type'))
            else:
                root = self.instance.root
            elem = ElementTree.SubElement(root,
                                          nsmap('udf:field'),
                                          type=vtype,
                                          name=key)
<<<<<<< HEAD
            if not isinstance(value, type(u'')):
                value =(type(u''))(value).encode('UTF-8')
=======
            if not isinstance(value, str):
                if not self._is_string(value):
                    value = str(value).encode('UTF-8')

>>>>>>> 51ffddd4
            elem.text = value

            #update the internal elements and lookup with new values
            self._update_elems()
            self._prepare_lookup()

    def __delitem__(self, key):
        del self._lookup[key]
        for node in self._elems:
            if node.attrib['name'] == key:
                self.instance.root.remove(node)
                break

    def items(self):
        return list(self._lookup.items())

    def clear(self):
        for elem in self._elems:
            self.instance.root.remove(elem)
        self._update_elems()

    def __iter__(self):
        return self

    def __next__(self):
        try:
            ret = list(self._lookup.keys())[self.location]
        except IndexError:
            raise StopIteration()
        self.location = self.location + 1
        return ret

    def get(self, key, default=None):
        return self._lookup.get(key, default)


class UdfDictionaryDescriptor(BaseDescriptor):
    """An instance attribute containing a dictionary of UDF values
    represented by multiple XML elements.
    """
    _UDT = False

    def __get__(self, instance, cls):
        instance.get()
        self.value = UdfDictionary(instance, udt=self._UDT)
        return self.value


class UdtDictionaryDescriptor(UdfDictionaryDescriptor):
    """An instance attribute containing a dictionary of UDF values
    in a UDT represented by multiple XML elements.
    """

    _UDT = True


class PlacementDictionaryDescriptor(TagDescriptor):
    """An instance attribute containing a dictionary of locations
    keys and artifact values represented by multiple XML elements.
    """

    def __get__(self, instance, cls):
        from genologics.entities import Artifact
        instance.get()
        self.value = dict()
        for node in instance.root.findall(self.tag):
            key = node.find('value').text
            self.value[key] = Artifact(instance.lims, uri=node.attrib['uri'])
        return self.value


class ExternalidListDescriptor(BaseDescriptor):
    """An instance attribute yielding a list of tuples (id, uri) for
    external identifiers represented by multiple XML elements.
    """

    def __get__(self, instance, cls):
        instance.get()
        result = []
        for node in instance.root.findall(nsmap('ri:externalid')):
            result.append((node.attrib.get('id'), node.attrib.get('uri')))
        return result


class EntityDescriptor(TagDescriptor):
    "An instance attribute referencing another entity instance."

    def __init__(self, tag, klass):
        super(EntityDescriptor, self).__init__(tag)
        self.klass = klass

    def __get__(self, instance, cls):
        instance.get()
        node = instance.root.find(self.tag)
        if node is None:
            return None
        else:
            return self.klass(instance.lims, uri=node.attrib['uri'])

    def __set__(self, instance, value):
        instance.get()
        node = self.get_node(instance)
        if node is None:
            # create the new tag
            node = ElementTree.Element(self.tag)
            instance.root.append(node)
        node.attrib['uri'] = value.uri


class EntityAttributeDescriptor(BaseDescriptor):
    """An instance attribute referencing another entity instance, implemented
    as an attribute on the root node."""

    def __init__(self, attribute, klass):
        super(EntityAttributeDescriptor, self).__init__()
        self.attribute = attribute
        self.klass = klass

    def __get__(self, instance, cls):
        instance.get()
        attr = instance.root.attrib.get(self.attribute)
        if attr is None:
            return None
        else:
            return self.klass(instance.lims, uri=attr)


class EntityListDescriptor(EntityDescriptor):
    """An instance attribute yielding a list of entity instances
    represented by multiple XML elements.
    """

    def __get__(self, instance, cls):
        instance.get()
        result = []
        for node in instance.root.findall(self.tag):
            result.append(self.klass(instance.lims, uri=node.attrib['uri']))

        return result


class NestedAttributeListDescriptor(StringAttributeDescriptor):
    """An instance yielding a list of dictionnaries of attributes
       for a nested xml list of XML elements"""

    def __init__(self, tag, *args):
        super(StringAttributeDescriptor, self).__init__(tag)
        self.tag = tag
        self.rootkeys = args

    def __get__(self, instance, cls):
        instance.get()
        result = []
        rootnode = instance.root
        for rootkey in self.rootkeys:
            rootnode = rootnode.find(rootkey)
        for node in rootnode.findall(self.tag):
            result.append(node.attrib)
        return result


class NestedStringListDescriptor(StringListDescriptor):
    """An instance yielding a list of strings
        for a nested list of xml elements"""

    def __init__(self, tag, *args):
        super(StringListDescriptor, self).__init__(tag)
        self.tag = tag
        self.rootkeys = args

    def __get__(self, instance, cls):
        instance.get()
        result = []
        rootnode = instance.root
        for rootkey in self.rootkeys:
            rootnode = rootnode.find(rootkey)
        for node in rootnode.findall(self.tag):
            result.append(node.text)
        return result


class NestedEntityListDescriptor(EntityListDescriptor):
    """same as EntityListDescriptor, but works on nested elements"""

    def __init__(self, tag, klass, *args):
        super(EntityListDescriptor, self).__init__(tag, klass)
        self.klass = klass
        self.tag = tag
        self.rootkeys = args

    def __get__(self, instance, cls):
        instance.get()
        result = []
        rootnode = instance.root
        for rootkey in self.rootkeys:
            rootnode = rootnode.find(rootkey)
        for node in rootnode.findall(self.tag):
            result.append(self.klass(instance.lims, uri=node.attrib['uri']))
        return result

class InlineEntityListDescriptor(EntityListDescriptor):
    """EntityListDescriptor which saves the XML tags in the parent entity as the
    root elements of the referenced entities. Useful when the full body of the 
    referenced entity is enclosed in the parent."""

    def __init__(self, tag, klass, *args):
        super(EntityListDescriptor, self).__init__(tag, klass)
        self.rootkeys = args

    def __get__(self, instance, cls):
        instance.get()
        result = []
        rootnode=instance.root
        for rootkey in self.rootkeys:
            rootnode=rootnode.find(rootkey)
        for node in rootnode.findall(self.tag):
            entity = self.klass(instance.lims, uri=node.attrib['uri'])
            entity.root = node
            result.append(entity)
        return result

class ObjectListDescriptor(EntityListDescriptor):
    """Represents a list of objects, which in general is not a list of
    Entities."""

    def __init__(self, tag, klass, *args):
        super(BaseDescriptor, self).__init__()
        self.tag = tag
        self.klass = klass
        self.rootkeys = args

    def __get__(self, instance, cls):
        instance.get()
        result = []
        rootnode=instance.root
        for rootkey in self.rootkeys:
            rootnode=rootnode.find(rootkey)
        for node in rootnode.findall(self.tag):
            result.append(self.klass(instance.lims, node))
        return result

class DimensionDescriptor(TagDescriptor):
    """An instance attribute containing a dictionary specifying
    the properties of a dimension of a container type.
    """

    def __get__(self, instance, cls):
        instance.get()
        node = instance.root.find(self.tag)
        return dict(is_alpha=node.find('is-alpha').text.lower() == 'true',
                    offset=int(node.find('offset').text),
                    size=int(node.find('size').text))


class LocationDescriptor(TagDescriptor):
    """An instance attribute containing a tuple (container, value)
    specifying the location of an analyte in a container.
    """

    def __get__(self, instance, cls):
        from genologics.entities import Container
        instance.get()
        node = instance.root.find(self.tag)
        uri = node.find('container').attrib['uri']
        return Container(instance.lims, uri=uri), node.find('value').text


class ReagentLabelSet(MutableSet):
    """Holds infomation about reagent labels. Acts like a set, but
    also updates the underlying XML. It thus supports adding and deleting
    reagent labels."""

    def __init__(self, root):
        self.root = root
        self.value = set()
        for node in self.root.findall('reagent-label'):
            try:
                self.value.add(node.attrib['name'])
            except KeyError:
                pass

    def __contains__(self, i): return i in self.value

    def __iter__(self): return self.value.__iter__()

    def __len__(self): return len(self.value)

    def discard(self, name):
        self.value.remove(name) # Or fail if it's not there
        for node in self.root.findall('reagent-label'):
            try:
                if node.attrib['name'] == name:
                   break
            except (AttributeError, KeyError):
                pass
        else:
            raise RuntimeError("Internal state is not consistent")
        self.root.remove(node)

    def add(self, name):
        if not name in self.value:
            self.value.add(name)
            ElementTree.SubElement(self.root, 'reagent-label', {'name': name})

    def __str__(self):
        return str(self.value)

    def __getitem__(self, index):
        """Emulate list-like indexing to support code written when this was 
        a list."""
        return list(self.value)[index]


class ReagentLabelSetDescriptor(BaseDescriptor):
    """An instance attribute yielding a list of reagent labels.

    Allows read-write access."""
    def __get__(self, instance, cls):
        instance.get()
        return ReagentLabelSet(instance.root)


class InputOutputMapList(BaseDescriptor):
    """An instance attribute yielding a list of tuples (input, output)
    where each item is a dictionary, representing the input/output
    maps of a Process instance.
    """

    def __get__(self, instance, cls):
        instance.get()
        self.value = []
        for node in instance.root.findall('input-output-map'):
            input = self.get_dict(instance.lims, node.find('input'))
            output = self.get_dict(instance.lims, node.find('output'))
            self.value.append((input, output))
        return self.value

    def get_dict(self, lims, node):
        from genologics.entities import Artifact, Process
        if node is None: return None
        result = dict()
        for key in ['limsid', 'output-type', 'output-generation-type']:
            try:
                result[key] = node.attrib[key]
            except KeyError:
                pass
            for uri in ['uri', 'post-process-uri']:
                try:
                    result[uri] = Artifact(lims, uri=node.attrib[uri])
                except KeyError:
                    pass
        node = node.find('parent-process')
        if node is not None:
            result['parent-process'] = Process(lims, node.attrib['uri'])
        return result<|MERGE_RESOLUTION|>--- conflicted
+++ resolved
@@ -254,14 +254,9 @@
                 value = str(value)
             else:
                 raise NotImplemented("UDF type '%s'" % vtype)
-<<<<<<< HEAD
+
             if not isinstance(value, type(u'')):
                 value = (type(u''))(value).encode('UTF-8')
-=======
-            if not isinstance(value, str):
-                if not self._is_string(value):
-                    value = str(value).encode('UTF-8')
->>>>>>> 51ffddd4
             node.text = value
             break
         else:  # Create new entry; heuristics for type
@@ -287,15 +282,8 @@
                                           nsmap('udf:field'),
                                           type=vtype,
                                           name=key)
-<<<<<<< HEAD
             if not isinstance(value, type(u'')):
                 value =(type(u''))(value).encode('UTF-8')
-=======
-            if not isinstance(value, str):
-                if not self._is_string(value):
-                    value = str(value).encode('UTF-8')
-
->>>>>>> 51ffddd4
             elem.text = value
 
             #update the internal elements and lookup with new values
