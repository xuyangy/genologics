# coding=utf-8

"""Python interface to GenoLogics LIMS via its REST API.

LIMS interface.

Per Kraulis, Science for Life Laboratory, Stockholm, Sweden.
Copyright (C) 2012 Per Kraulis
"""

__all__ = ['Lab', 'Researcher', 'Project', 'Sample',
           'Containertype', 'Container', 'Processtype', 'Process',
           'Artifact', 'Lims', 'Step', 'Queue', 'File', 'Glsstorage',
           'ReagentLot', 'ReagentKit', 'Workflow', 'ReagentType',
           'ProtocolStep']

import os
import re
from io import BytesIO
import requests

# python 2.7, 3+ compatibility
from sys import version_info

if version_info[0] == 2:
    from urlparse import urljoin
    from urllib import urlencode
else:
    from urllib.parse import urljoin
    from urllib.parse import urlencode


from .entities import *

<<<<<<< HEAD
# Python 2.6 support work-around
if not hasattr(ElementTree, 'ParseError'):
    from xml.parsers import expat
    ElementTree.ParseError = expat.ExpatError
=======
# Python 2.6 support work-arounds
# - Exception ElementTree.ParseError does not exist
# - ElementTree.ElementTree.write does not take arg. xml_declaration
if version_info[:2] < (2,7):
    from xml.parsers import expat
    ElementTree.ParseError = expat.ExpatError
    p26_write = ElementTree.ElementTree.write
    def write_with_xml_declaration(self, file, encoding, xml_declaration):
        assert xml_declaration is True # Support our use case only 
        file.write("<?xml version='1.0' encoding='utf-8'?>\n")
        p26_write(self, file, encoding=encoding)
    ElementTree.ElementTree.write = write_with_xml_declaration
>>>>>>> eebe1c1f

TIMEOUT = 16


class Lims(object):
    "LIMS interface through which all entity instances are retrieved."

    VERSION = 'v2'

    def __init__(self, baseuri, username, password, version=VERSION):
        """baseuri: Base URI for the GenoLogics server, excluding
                    the 'api' or version parts!
                    For example: https://genologics.scilifelab.se:8443/
        username: The account name of the user to login as.
        password: The password for the user account to login as.
        version: The optional LIMS API version, by default 'v2' 
        """
        self.baseuri = baseuri.rstrip('/') + '/'
        self.username = username
        self.password = password
        self.VERSION = version
        self.cache = dict()
        self.cache_list = []
        # For optimization purposes, enables requests to persist connections
        self.request_session = requests.Session()
        # The connection pool has a default size of 10
        self.adapter = requests.adapters.HTTPAdapter(pool_connections=100, pool_maxsize=100)
        self.request_session.mount('http://', self.adapter)
        # Cache tube Container type, used in create_sample
        self.tube = None

    def get_uri(self, *segments, **query):
        "Return the full URI given the path segments and optional query."
        segments = ['api', self.VERSION] + list(segments)
        url = urljoin(self.baseuri, '/'.join(segments))
        if query:
            url += '?' + urlencode(query)
        return url

    def get(self, uri, params=dict()):
        "GET data from the URI. Return the response XML as an ElementTree."
        try:
            r = self.request_session.get(uri, params=params,
                                         auth=(self.username, self.password),
                                         headers=dict(accept='application/xml'),
                                         timeout=TIMEOUT)
        except requests.exceptions.Timeout as e:
            raise type(e)("{0}, Error trying to reach {1}".format(e.message, uri))

        else:
            return self.parse_response(r)

    def get_file_contents(self, id=None, uri=None):
        """Returns the contents of the file of <ID> or <uri>"""
        if id:
            segments = ['api', self.VERSION, 'files', id, 'download']
        elif uri:
            segments = [uri, 'download']
        else:
            raise ValueError("id or uri required")
        url = urljoin(self.baseuri, '/'.join(segments))
        r = self.request_session.get(url, auth=(self.username, self.password), timeout=TIMEOUT)
        self.validate_response(r)
        return r.text

    def upload_new_file(self, entity, file_to_upload):
        """Upload a file and attach it to the provided entity."""
        file_to_upload = os.path.abspath(file_to_upload)
        if not os.path.isfile(file_to_upload):
            raise IOError("{} not found".format(file_to_upload))

        # Request the storage space on glsstorage
        # Create the xml to describe the file
        root = ElementTree.Element(nsmap('file:file'))
        s = ElementTree.SubElement(root, 'attached-to')
        s.text = entity.uri
        s = ElementTree.SubElement(root, 'original-location')
        s.text = file_to_upload
        root = self.post(
                uri=self.get_uri('glsstorage'),
                data=self.tostring(ElementTree.ElementTree(root))
        )

        # Create the file object
        root = self.post(
                uri=self.get_uri('files'),
                data=self.tostring(ElementTree.ElementTree(root))
        )
        file = File(self, uri=root.attrib['uri'])

        # Actually upload the file
        uri = self.get_uri('files', file.id, 'upload')
        r = requests.post(uri, files={'file': (file_to_upload, open(file_to_upload, 'rb'))},
                          auth=(self.username, self.password))
        self.validate_response(r)
        return file

    def put(self, uri, data, params=dict()):
        """PUT the serialized XML to the given URI.
        Return the response XML as an ElementTree.
        """
        r = requests.put(uri, data=data, params=params,
                         auth=(self.username, self.password),
                         headers={'content-type': 'application/xml',
                                  'accept': 'application/xml'})
        return self.parse_response(r)

    def post(self, uri, data, params=dict()):
        """POST the serialized XML to the given URI.
        Return the response XML as an ElementTree.
        """
        r = requests.post(uri, data=data, params=params,
                          auth=(self.username, self.password),
                          headers={'content-type': 'application/xml',
                                   'accept': 'application/xml'})
        return self.parse_response(r, accept_status_codes=[200, 201, 202])

    def delete(self, uri):
        """Issue a HTTP DELETE request."""
        r = requests.delete(uri, auth=(self.username, self.password))
        if not r.status_code == 204:
            raise requests.exceptions.HTTPError(str(r.content))

    def check_version(self):
        """Raise ValueError if the version for this interface
        does not match any of the versions given for the API.
        """
        uri = urljoin(self.baseuri, 'api')
        r = requests.get(uri, auth=(self.username, self.password))
        root = self.parse_response(r)
        tag = nsmap('ver:versions')
        assert tag == root.tag
        for node in root.findall('version'):
            if node.attrib['major'] == self.VERSION: return
        raise ValueError('version mismatch')

    def validate_response(self, response, accept_status_codes=[200]):
        """Parse the XML returned in the response.
        Raise an HTTP error if the response status is not one of the
        specified accepted status codes.
        """
        if response.status_code not in accept_status_codes:
            try:
                root = ElementTree.fromstring(response.content)
                node = root.find('message')
                if node is None:
                    response.raise_for_status()
                    message = "%s" % (response.status_code)
                else:
                    message = "%s: %s" % (response.status_code, node.text)
                node = root.find('suggested-actions')
                if node is not None:
                    message += ' ' + node.text
            except ElementTree.ParseError:  # some error messages might not follow the xml standard
                message = response.content
            raise requests.exceptions.HTTPError(message)
        return True

    def parse_response(self, response, accept_status_codes=[200]):
        """Parse the XML returned in the response.
        Raise an HTTP error if the response status is not 200.
        """
        self.validate_response(response, accept_status_codes)
        root = ElementTree.fromstring(response.content)
        return root

    def get_udfs(self, name=None, attach_to_name=None, attach_to_category=None, start_index=None):
        """Get a list of udfs, filtered by keyword arguments.
        name: name of udf
        attach_to_name: item in the system, to wich the udf is attached, such as 
            Sample, Project, Container, or the name of a process.
        attach_to_category: If 'attach_to_name' is the name of a process, such as 'CaliperGX QC (DNA)',
             then you need to set attach_to_category='ProcessType'. Must not be provided otherwise.
        start_index: Page to retrieve; all if None.
        """
        params = self._get_params(name=name,
                                  attach_to_name=attach_to_name,
                                  attach_to_category=attach_to_category,
                                  start_index=start_index)
        return self._get_instances(Udfconfig, params=params)

    def get_reagent_types(self, name=None, start_index=None):
        """Get a list of reqgent types, filtered by keyword arguments.
        name: reagent type  name, or list of names.
        start_index: Page to retrieve; all if None.
        """
        params = self._get_params(name=name,
                                  start_index=start_index)
        return self._get_instances(ReagentType, params=params)

    def get_labs(self, name=None, last_modified=None,
                 udf=dict(), udtname=None, udt=dict(), start_index=None):
        """Get a list of labs, filtered by keyword arguments.
        name: Lab name, or list of names.
        last_modified: Since the given ISO format datetime.
        udf: dictionary of UDFs with 'UDFNAME[OPERATOR]' as keys.
        udtname: UDT name, or list of names.
        udt: dictionary of UDT UDFs with 'UDTNAME.UDFNAME[OPERATOR]' as keys
             and a string or list of strings as value.
        start_index: Page to retrieve; all if None.
        """
        params = self._get_params(name=name,
                                  last_modified=last_modified,
                                  start_index=start_index)
        params.update(self._get_params_udf(udf=udf, udtname=udtname, udt=udt))
        return self._get_instances(Lab, params=params)

    def get_researchers(self, firstname=None, lastname=None, username=None,
                        last_modified=None,
                        udf=dict(), udtname=None, udt=dict(), start_index=None):
        """Get a list of researchers, filtered by keyword arguments.
        firstname: Researcher first name, or list of names.
        lastname: Researcher last name, or list of names.
        username: Researcher account name, or list of names.
        last_modified: Since the given ISO format datetime.
        udf: dictionary of UDFs with 'UDFNAME[OPERATOR]' as keys.
        udtname: UDT name, or list of names.
        udt: dictionary of UDT UDFs with 'UDTNAME.UDFNAME[OPERATOR]' as keys
             and a string or list of strings as value.
        start_index: Page to retrieve; all if None.
        """
        params = self._get_params(firstname=firstname,
                                  lastname=lastname,
                                  username=username,
                                  last_modified=last_modified,
                                  start_index=start_index)
        params.update(self._get_params_udf(udf=udf, udtname=udtname, udt=udt))
        return self._get_instances(Researcher, params=params)

    def get_projects(self, name=None, open_date=None, last_modified=None,
                     udf=dict(), udtname=None, udt=dict(), start_index=None):
        """Get a list of projects, filtered by keyword arguments.
        name: Project name, or list of names.
        open_date: Since the given ISO format date.
        last_modified: Since the given ISO format datetime.
        udf: dictionary of UDFs with 'UDFNAME[OPERATOR]' as keys.
        udtname: UDT name, or list of names.
        udt: dictionary of UDT UDFs with 'UDTNAME.UDFNAME[OPERATOR]' as keys
             and a string or list of strings as value.
        start_index: Page to retrieve; all if None.
        """
        params = self._get_params(name=name,
                                  open_date=open_date,
                                  last_modified=last_modified,
                                  start_index=start_index)
        params.update(self._get_params_udf(udf=udf, udtname=udtname, udt=udt))
        return self._get_instances(Project, params=params)

    def get_sample_number(self, name=None, projectname=None, projectlimsid=None,
                          udf=dict(), udtname=None, udt=dict(), start_index=None):
        """Gets the number of samples matching the query without fetching every
        sample, so it should be faster than len(get_samples()"""
        params = self._get_params(name=name,
                                  projectname=projectname,
                                  projectlimsid=projectlimsid,
                                  start_index=start_index)
        params.update(self._get_params_udf(udf=udf, udtname=udtname, udt=udt))
        root = self.get(self.get_uri(Sample._URI), params=params)
        total = 0
        while params.get('start-index') is None:  # Loop over all pages.
            total += len(root.findall("sample"))
            node = root.find('next-page')
            if node is None: break
            root = self.get(node.attrib['uri'], params=params)
        return total

    def get_samples(self, name=None, projectname=None, projectlimsid=None,
                    udf=dict(), udtname=None, udt=dict(), start_index=None):
        """Get a list of samples, filtered by keyword arguments.
        name: Sample name, or list of names.
        projectlimsid: Samples for the project of the given LIMS id.
        projectname: Samples for the project of the name.
        udf: dictionary of UDFs with 'UDFNAME[OPERATOR]' as keys.
        udtname: UDT name, or list of names.
        udt: dictionary of UDT UDFs with 'UDTNAME.UDFNAME[OPERATOR]' as keys
             and a string or list of strings as value.
        start_index: Page to retrieve; all if None.
        """
        params = self._get_params(name=name,
                                  projectname=projectname,
                                  projectlimsid=projectlimsid,
                                  start_index=start_index)
        params.update(self._get_params_udf(udf=udf, udtname=udtname, udt=udt))
        return self._get_instances(Sample, params=params)

    def get_artifacts(self, name=None, type=None, process_type=None,
                      artifact_flag_name=None, working_flag=None, qc_flag=None,
                      sample_name=None, samplelimsid=None, artifactgroup=None, containername=None,
                      containerlimsid=None, reagent_label=None,
                      udf=dict(), udtname=None, udt=dict(), start_index=None,
                      resolve=False):
        """Get a list of artifacts, filtered by keyword arguments.
        name: Artifact name, or list of names.
        type: Artifact type, or list of types.
        process_type: Produced by the process type, or list of types.
        artifact_flag_name: Tagged with the genealogy flag, or list of flags.
        working_flag: Having the given working flag; boolean.
        qc_flag: Having the given QC flag: UNKNOWN, PASSED, FAILED.
        sample_name: Related to the given sample name.
        samplelimsid: Related to the given sample id.
        artifactgroup: Belonging to the artifact group (experiment in client).
        containername: Residing in given container, by name, or list.
        containerlimsid: Residing in given container, by LIMS id, or list.
        reagent_label: having attached reagent labels.
        udf: dictionary of UDFs with 'UDFNAME[OPERATOR]' as keys.
        udtname: UDT name, or list of names.
        udt: dictionary of UDT UDFs with 'UDTNAME.UDFNAME[OPERATOR]' as keys
             and a string or list of strings as value.
        start_index: Page to retrieve; all if None.
        """
        params = self._get_params(name=name,
                                  type=type,
                                  process_type=process_type,
                                  artifact_flag_name=artifact_flag_name,
                                  working_flag=working_flag,
                                  qc_flag=qc_flag,
                                  sample_name=sample_name,
                                  samplelimsid=samplelimsid,
                                  artifactgroup=artifactgroup,
                                  containername=containername,
                                  containerlimsid=containerlimsid,
                                  reagent_label=reagent_label,
                                  start_index=start_index)
        params.update(self._get_params_udf(udf=udf, udtname=udtname, udt=udt))
        if resolve:
            return self.get_batch(self._get_instances(Artifact, params=params))
        else:
            return self._get_instances(Artifact, params=params)

    def get_containers(self, name=None, type=None,
                       state=None, last_modified=None,
                       udf=dict(), udtname=None, udt=dict(), start_index=None):
        """Get a list of containers, filtered by keyword arguments.
        name: Containers name, or list of names.
        type: Container type, or list of types.
        state: Container state: Empty, Populated, Discarded, Reagent-Only.
        last_modified: Since the given ISO format datetime.
        udf: dictionary of UDFs with 'UDFNAME[OPERATOR]' as keys.
        udtname: UDT name, or list of names.
        udt: dictionary of UDT UDFs with 'UDTNAME.UDFNAME[OPERATOR]' as keys
             and a string or list of strings as value.
        start_index: Page to retrieve; all if None.
        """
        params = self._get_params(name=name,
                                  type=type,
                                  state=state,
                                  last_modified=last_modified,
                                  start_index=start_index)
        params.update(self._get_params_udf(udf=udf, udtname=udtname, udt=udt))
        return self._get_instances(Container, params=params)

    def get_container_types(self, name):
        params = self._get_params(name=name)
        return self._get_instances(Containertype, params=params)

    def get_processes(self, last_modified=None, type=None,
                      inputartifactlimsid=None,
                      techfirstname=None, techlastname=None, projectname=None,
                      udf=dict(), udtname=None, udt=dict(), start_index=None):
        """Get a list of processes, filtered by keyword arguments.
        last_modified: Since the given ISO format datetime.
        type: Process type, or list of types.
        inputartifactlimsid: Input artifact LIMS id, or list of.
        udf: dictionary of UDFs with 'UDFNAME[OPERATOR]' as keys.
        udtname: UDT name, or list of names.
        udt: dictionary of UDT UDFs with 'UDTNAME.UDFNAME[OPERATOR]' as keys
             and a string or list of strings as value.
        techfirstname: First name of researcher, or list of.
        techlastname: Last name of researcher, or list of.
        projectname: Name of project, or list of.
        start_index: Page to retrieve; all if None.
        """
        params = self._get_params(last_modified=last_modified,
                                  type=type,
                                  inputartifactlimsid=inputartifactlimsid,
                                  techfirstname=techfirstname,
                                  techlastname=techlastname,
                                  projectname=projectname,
                                  start_index=start_index)
        params.update(self._get_params_udf(udf=udf, udtname=udtname, udt=udt))
        return self._get_instances(Process, params=params)

    def get_workflows(self, name=None):
        """Get the list of existing workflows on the system """
        params = self._get_params(name=name)
        return self._get_instances(Workflow, params=params)

    def get_process_types(self, displayname=None):
        """Get a list of process types with the specified name."""
        params = self._get_params(displayname=displayname)
        return self._get_instances(Processtype, params=params)

    def get_reagent_types(self, name=None):
        params = self._get_params(name=name)
        return self._get_instances(ReagentType, params=params)

    def get_protocols(self, name=None):
        """Get the list of existing protocols on the system """
        params = self._get_params(name=name)
        return self._get_instances(Protocol, params=params)

    def get_reagent_kits(self, name=None, start_index=None):
        """Get a list of reagent kits, filtered by keyword arguments.
        name: reagent kit  name, or list of names.
        start_index: Page to retrieve; all if None.
        """
        params = self._get_params(name=name,
                                  start_index=start_index)
        return self._get_instances(ReagentKit, params=params)

    def get_reagent_lots(self, name=None, kitname=None, number=None,
                         start_index=None):
        """Get a list of reagent lots, filtered by keyword arguments.
        name: reagent kit  name, or list of names.
        kitname: name of the kit this lots belong to
        number: lot number or list of lot number
        start_index: Page to retrieve; all if None.
        """
        params = self._get_params(name=name, kitname=kitname, number=number,
                                  start_index=start_index)
        return self._get_instances(ReagentLot, params=params)

    def _get_params(self, **kwargs):
        "Convert keyword arguments to a kwargs dictionary."
        result = dict()
        for key, value in kwargs.items():
            if value is None: continue
            result[key.replace('_', '-')] = value
        return result

    def _get_params_udf(self, udf=dict(), udtname=None, udt=dict()):
        "Convert UDF-ish arguments to a params dictionary."
        result = dict()
        for key, value in udf.items():
            result["udf.%s" % key] = value
        if udtname is not None:
            result['udt.name'] = udtname
        for key, value in udt.items():
            result["udt.%s" % key] = value
        return result

    def _get_instances(self, klass, params=dict()):
        result = []
        tag = klass._TAG
        if tag is None:
            tag = klass.__name__.lower()
        root = self.get(self.get_uri(klass._URI), params=params)
        while params.get('start-index') is None:  # Loop over all pages.
            for node in root.findall(tag):
                result.append(klass(self, uri=node.attrib['uri']))
            node = root.find('next-page')
            if node is None: break
            root = self.get(node.attrib['uri'], params=params)
        return result

    def get_batch(self, instances, force=False):
        """Get the content of a set of instances using the efficient batch call.

        Returns the list of requested instances in arbitrary order, with duplicates removed
        (duplicates=entities occurring more than once in the instances argument).

        For Artifacts it is possible to have multiple instances with the same LIMSID but
        different URI, differing by a query parameter ?state=XX. If state is not
        given for an input URI, a state is added in the data returned by the batch
        API. In this case, the URI of the Entity object is not updated by this function
        (this is similar to how Entity.get() works). This may help with caching.

        The batch request API call collapses all requested Artifacts with different
        state into a single result with state equal to the state of the Artifact
        occurring at the last position in the list.
        """
        if not instances:
            return []
        root = ElementTree.Element(nsmap('ri:links'))
        needs_request = False
        instance_map = {}
        for instance in instances:
            instance_map[instance.id] = instance
            if force or instance.root is None:
                ElementTree.SubElement(root, 'link', dict(uri=instance.uri,
                                                          rel=instance.__class__._URI))
                needs_request = True

        if needs_request:
            uri = self.get_uri(instance.__class__._URI, 'batch/retrieve')
            data = self.tostring(ElementTree.ElementTree(root))
            root = self.post(uri, data)
            for node in root.getchildren():
                instance = instance_map[node.attrib['limsid']]
                instance.root = node
        return instance_map.values()

    def put_batch(self, instances):
        """Update multiple instances using a single batch request."""

        if not instances:
            return

        root = None  # XML root element for batch request

        for instance in instances:
            if root is None:
                klass = instance.__class__
                # Tag is art:details, con:details, etc.
                example_root = instance.root
                ns_uri = re.match("{(.*)}.*", example_root.tag).group(1)
                root = ElementTree.Element("{%s}details" % (ns_uri))

            root.append(instance.root)

        uri = self.get_uri(klass._URI, 'batch/update')
        data = self.tostring(ElementTree.ElementTree(root))
        root = self.post(uri, data)

    def route_artifacts(self, artifact_list, workflow_uri=None, stage_uri=None, unassign=False):
        root = ElementTree.Element(nsmap('rt:routing'))
        if unassign:
            s = ElementTree.SubElement(root, 'unassign')
        else:
            s = ElementTree.SubElement(root, 'assign')
        if workflow_uri:
            s.set('workflow-uri', workflow_uri)
        if stage_uri:
            s.set('stage-uri', stage_uri)
        for artifact in artifact_list:
            a = ElementTree.SubElement(s, 'artifact')
            a.set('uri', artifact.uri)

        uri = self.get_uri('route', 'artifacts')
        r = requests.post(uri, data=self.tostring(ElementTree.ElementTree(root)),
                          auth=(self.username, self.password),
                          headers={'content-type': 'application/xml',
                                   'accept': 'application/xml'})
        self.validate_response(r)

    def tostring(self, etree):
        "Return the ElementTree contents as a UTF-8 encoded XML string."
        outfile = BytesIO()
        self.write(outfile, etree)
        return outfile.getvalue()

    def write(self, outfile, etree):
        "Write the ElementTree contents as UTF-8 encoded XML to the open file."
        
        # TODO: Work-around for charset problems in API. To be reverted if we can ever submit raw
        # UTF-8 data again.
        # (Since this is a temporary measure, we're just doing it easy and making *another* BytesIO
        # buffer, even though this will normally be called via tostring, which also makes a BytesIO)
        tempfile = BytesIO()
        etree.write(tempfile, encoding='utf-8') #Python 2.6 compat: don't specify xml_declaration arg

        replace = {
                u'æ': u'a',
                u'Æ': u'A',
                u'ø': u'o',
                u'Ø': u'O',
                u'å': u'a',
                u'Å': u'A'
                }
        req = tempfile.getvalue().decode('utf-8')
        for pat,repl in replace.items():
            req = req.replace(pat, repl)
        outfile.write(req.encode('utf-8'))

    def create_step(self, step_configuration, inputs):
        """Creates a new protocol step instance. The inputs parameter is a list of 
		artifact inputs. Returns the new step."""
		
        root = ElementTree.Element('stp:step-creation', {'xmlns:stp': 'http://genologics.com/ri/step'})
        ElementTree.SubElement(root, "configuration", {'uri': step_configuration.uri})
        inputs_element = ElementTree.SubElement(root, "inputs")
        for i in inputs:
            ElementTree.SubElement(inputs_element, "input", {'uri': i.uri})

        root = self.post(self.get_uri("steps"), ElementTree.tostring(root))
        limsid = root.attrib.get('limsid')
        step = Step(self, id = limsid)
        step.root = root
        return step

    def create_lot(self, reagent_kit, name, lot_number=None, expiry_date=None,
            storage_location=None, notes=None, status=None):
        root = ElementTree.Element("lot:reagent-lot", {"xmlns:lot": "http://genologics.com/ri/reagentlot"})
        ElementTree.SubElement(root, 'reagent-kit', {'uri': reagent_kit.uri})
        ElementTree.SubElement(root, 'name').text = name
        if lot_number:
            ElementTree.SubElement(root, 'lot-number').text = lot_number
        if expiry_date:
            ElementTree.SubElement(root, 'expiry-date').text = expiry_date
        if storage_location:
            ElementTree.SubElement(root, 'storage_location').text = storage_location
        if notes:
            ElementTree.SubElement(root, 'notes').text = notes
        if status:
            ElementTree.SubElement(root, 'status').text = status
        xml_data = self.tostring(ElementTree.ElementTree(root))
        response = self.post(self.get_uri("reagentlots"), xml_data)
        lot = ReagentLot(self, uri=response.attrib['uri'])
        lot.root = response
        return lot

    def create_project(self, name, researcher, open_date=None, udf={}):
        """Create a project, specifying only the required information.

        Returns a new Project object."""
        root = ElementTree.Element('prj:project', {'xmlns:prj': 'http://genologics.com/ri/project'})
        ElementTree.SubElement(root, 'name').text = name
        ElementTree.SubElement(root, 'researcher', {'uri': researcher.uri})
        for k, v in udf.items():
            ElementTree.SubElement(root, 'udf:field',
                    {'xmlns:udf': 'http://genologics.com/ri/userdefined', 'name': k}
                    ).text = str(v)
        if open_date:
            ElementTree.SubElement(root, 'open-date').text = str(open_date)
        xml_data = self.tostring(ElementTree.ElementTree(root))
        response = self.post(self.get_uri("projects"), xml_data)
        project = Project(self, uri=response.attrib['uri'])
        project.root = response
        return project

    def create_container(self, type, name=None):
        root = ElementTree.Element('con:container', {'xmlns:con': 'http://genologics.com/ri/container'})
        ElementTree.SubElement(root, 'type', {'uri': type.uri})
        if name:
            ElementTree.SubElement(root, 'name').text = name
        xml_data = self.tostring(ElementTree.ElementTree(root))
        response = self.post(self.get_uri("containers"), xml_data)
        container = Container(self, uri=response.attrib['uri'])
        container.root = response
        return container

    def create_sample(self, name, project, container=None, well=None, udf={}):
        """Create a sample.  Returns a new Sample object."""
        root = ElementTree.Element('smp:samplecreation', {'xmlns:smp': 'http://genologics.com/ri/sample'})
        ElementTree.SubElement(root, 'name').text = name
        ElementTree.SubElement(root, 'project', {'uri': project.uri})
        create_container = container is None
        if create_container:
            if not self.tube:
                self.tube = self.get_container_types('Tube')[0]
            container = self.create_container(self.tube)
            well = '1:1'
        location = ElementTree.SubElement(root, 'location')
        ElementTree.SubElement(location, 'container', {'uri': container.uri})
        ElementTree.SubElement(location, 'value').text = well
        for k, v in udf.items():
            ElementTree.SubElement(root, 'udf:field',
                    {'xmlns:udf': 'http://genologics.com/ri/userdefined', 'name': k}
                    ).text = str(v)
        xml_data = self.tostring(ElementTree.ElementTree(root))
        try:
            response = self.post(self.get_uri("samples"), xml_data)
        except requests.exceptions.HTTPError:
            if create_container:
                container.delete()
            raise
        sample = Sample(self, uri=response.attrib['uri'])
        sample.root = response
        return sample

    def glsstorage(self, attached_to, original_location):
        """Allocates and returns a file resource in the glsstorage area. This 
        doesn't actually upload the file, it only sets up the metadata.

        attached_to should be an Entity, and original_location should be a string
        
        Returns a Glsstorage object, which contains information about
        a file or storage location, but does not yet have a LIMS ID. The POST 
        request done here fills in the content-location attribute."""

        proto_file = Glsstorage(self)
        proto_file.attached_to_uri = attached_to.uri
        proto_file.original_location = original_location
        xml_data = self.tostring(ElementTree.ElementTree(proto_file.root))
        glss_uri = self.get_uri("glsstorage")
        response = self.post(glss_uri, xml_data)
        return Glsstorage(self, root=response)
        
    def route_analytes(self, analytes, target):
        """Adding analytes to workflow or stage (target)."""

        root = ElementTree.Element('rt:routing', {'xmlns:rt': 'http://genologics.com/ri/routing'})
        if isinstance(target, Workflow):
            assign = ElementTree.SubElement(root, "assign", {'workflow-uri': target.uri})
        elif isinstance(target, Stage):
            assign = ElementTree.SubElement(root, "assign", {'stage-uri': target.uri})
        else:
            raise ValueError("target parameter must be a Workflow or Stage")

        do_request = False
        for i in analytes:
            ElementTree.SubElement(assign, "artifact", {'uri': i.uri})
            do_request = True

        if do_request:
            self.post(self.get_uri("route", "artifacts"), ElementTree.tostring(root))

    def set_default_next_step(self, step):
        """Assign analytes to default next step.

        Utilitiy function which implements a common use case."""

        if step.configuration.transitions:
            next_step_uri = step.configuration.transitions[0].get("next-step-uri")
            action = "nextstep"
        else:
            action = "complete"

        for next_action in step.actions.next_actions:
            if next_action.get('action') != "remove": # Don't set next action for controls, which have default "remove"
                if action == "nextstep":
                    next_action['step-uri'] = next_step_uri
                next_action['action'] = action

        step.actions.put()

    def get_qc_results(self, analytes, qc_process_name):
        """Get QC results for a list of analytes, from a process which produces 
        ResultFiles, which had the specified analytes directly as inputs.

        qc_process_name: The name of the QC process to get results from.

        Returns the QC results (ResultFile artifacts) in the same order as
        the input list of analytes.

        Raises a KeyError if any sample does not have a QC result file.
        """

        qc_processes = self.get_processes(
                inputartifactlimsid=[a.id for a in analytes],
                type=qc_process_name
                )

        qc_results = {}
        # Uses most recent QC result for each sample
        for qc_process in sorted(qc_processes, key=lambda x: x.date_run):
            for i, o in qc_process.input_output_maps:
                if o and o['output-type'] == "ResultFile" and o['output-generation-type'] == 'PerInput':
                    qc_results[i['uri'].id] = o['uri']

        return [qc_results[a.id] for a in analytes]

<|MERGE_RESOLUTION|>--- conflicted
+++ resolved
@@ -32,12 +32,6 @@
 
 from .entities import *
 
-<<<<<<< HEAD
-# Python 2.6 support work-around
-if not hasattr(ElementTree, 'ParseError'):
-    from xml.parsers import expat
-    ElementTree.ParseError = expat.ExpatError
-=======
 # Python 2.6 support work-arounds
 # - Exception ElementTree.ParseError does not exist
 # - ElementTree.ElementTree.write does not take arg. xml_declaration
@@ -50,7 +44,6 @@
         file.write("<?xml version='1.0' encoding='utf-8'?>\n")
         p26_write(self, file, encoding=encoding)
     ElementTree.ElementTree.write = write_with_xml_declaration
->>>>>>> eebe1c1f
 
 TIMEOUT = 16
 
