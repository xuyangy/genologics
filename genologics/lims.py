# coding=utf-8

"""Python interface to GenoLogics LIMS via its REST API.

LIMS interface.

Per Kraulis, Science for Life Laboratory, Stockholm, Sweden.
Copyright (C) 2012 Per Kraulis
"""

__all__ = ['Lab', 'Researcher', 'Project', 'Sample',
           'Containertype', 'Container', 'Processtype', 'Process',
           'Artifact', 'Lims', 'Step', 'Queue', 'File', 'Glsstorage',
           'ReagentLot', 'ReagentKit', 'Workflow', 'ReagentType',
           'ProtocolStep']

import os
import re
from io import BytesIO
import requests

# python 2.7, 3+ compatibility
from sys import version_info

if version_info[0] == 2:
    from urlparse import urljoin
    from urllib import urlencode
else:
    from urllib.parse import urljoin
    from urllib.parse import urlencode


from .entities import *

# Python 2.6 support work-around
if not hasattr(ElementTree, 'ParseError'):
<<<<<<< HEAD
=======
    from xml.parsers import expat
>>>>>>> 1d19bc96
    ElementTree.ParseError = expat.ExpatError

TIMEOUT = 16


class Lims(object):
    "LIMS interface through which all entity instances are retrieved."

    VERSION = 'v2'

    def __init__(self, baseuri, username, password, version=VERSION):
        """baseuri: Base URI for the GenoLogics server, excluding
                    the 'api' or version parts!
                    For example: https://genologics.scilifelab.se:8443/
        username: The account name of the user to login as.
        password: The password for the user account to login as.
        version: The optional LIMS API version, by default 'v2' 
        """
        self.baseuri = baseuri.rstrip('/') + '/'
        self.username = username
        self.password = password
        self.VERSION = version
        self.cache = dict()
        self.cache_list = []
        # For optimization purposes, enables requests to persist connections
        self.request_session = requests.Session()
        # The connection pool has a default size of 10
        self.adapter = requests.adapters.HTTPAdapter(pool_connections=100, pool_maxsize=100)
        self.request_session.mount('http://', self.adapter)
        # Cache tube Container type, used in create_sample
        self.tube = None

    def get_uri(self, *segments, **query):
        "Return the full URI given the path segments and optional query."
        segments = ['api', self.VERSION] + list(segments)
        url = urljoin(self.baseuri, '/'.join(segments))
        if query:
            url += '?' + urlencode(query)
        return url

    def get(self, uri, params=dict()):
        "GET data from the URI. Return the response XML as an ElementTree."
        try:
            r = self.request_session.get(uri, params=params,
                                         auth=(self.username, self.password),
                                         headers=dict(accept='application/xml'),
                                         timeout=TIMEOUT)
        except requests.exceptions.Timeout as e:
            raise type(e)("{0}, Error trying to reach {1}".format(e.message, uri))

        else:
            return self.parse_response(r)

    def get_file_contents(self, id=None, uri=None):
        """Returns the contents of the file of <ID> or <uri>"""
        if id:
            segments = ['api', self.VERSION, 'files', id, 'download']
        elif uri:
            segments = [uri, 'download']
        else:
            raise ValueError("id or uri required")
        url = urljoin(self.baseuri, '/'.join(segments))
        r = self.request_session.get(url, auth=(self.username, self.password), timeout=TIMEOUT)
        self.validate_response(r)
        return r.text

    def upload_new_file(self, entity, file_to_upload):
        """Upload a file and attach it to the provided entity."""
        file_to_upload = os.path.abspath(file_to_upload)
        if not os.path.isfile(file_to_upload):
            raise IOError("{} not found".format(file_to_upload))

        # Request the storage space on glsstorage
        # Create the xml to describe the file
        root = ElementTree.Element(nsmap('file:file'))
        s = ElementTree.SubElement(root, 'attached-to')
        s.text = entity.uri
        s = ElementTree.SubElement(root, 'original-location')
        s.text = file_to_upload
        root = self.post(
                uri=self.get_uri('glsstorage'),
                data=self.tostring(ElementTree.ElementTree(root))
        )

        # Create the file object
        root = self.post(
                uri=self.get_uri('files'),
                data=self.tostring(ElementTree.ElementTree(root))
        )
        file = File(self, uri=root.attrib['uri'])

        # Actually upload the file
        uri = self.get_uri('files', file.id, 'upload')
        r = requests.post(uri, files={'file': (file_to_upload, open(file_to_upload, 'rb'))},
                          auth=(self.username, self.password))
        self.validate_response(r)
        return file

    def put(self, uri, data, params=dict()):
        """PUT the serialized XML to the given URI.
        Return the response XML as an ElementTree.
        """
        r = requests.put(uri, data=data, params=params,
                         auth=(self.username, self.password),
                         headers={'content-type': 'application/xml',
                                  'accept': 'application/xml'})
        return self.parse_response(r)

    def post(self, uri, data, params=dict()):
        """POST the serialized XML to the given URI.
        Return the response XML as an ElementTree.
        """
        r = requests.post(uri, data=data, params=params,
                          auth=(self.username, self.password),
                          headers={'content-type': 'application/xml',
                                   'accept': 'application/xml'})
        return self.parse_response(r, accept_status_codes=[200, 201, 202])

    def delete(self, uri):
        """Issue a HTTP DELETE request."""
        r = requests.delete(uri, auth=(self.username, self.password))
        if not r.status_code == 204:
            raise requests.exceptions.HTTPError(str(r.content))

    def check_version(self):
        """Raise ValueError if the version for this interface
        does not match any of the versions given for the API.
        """
        uri = urljoin(self.baseuri, 'api')
        r = requests.get(uri, auth=(self.username, self.password))
        root = self.parse_response(r)
        tag = nsmap('ver:versions')
        assert tag == root.tag
        for node in root.findall('version'):
            if node.attrib['major'] == self.VERSION: return
        raise ValueError('version mismatch')

    def validate_response(self, response, accept_status_codes=[200]):
        """Parse the XML returned in the response.
        Raise an HTTP error if the response status is not one of the
        specified accepted status codes.
        """
        if response.status_code not in accept_status_codes:
            try:
                root = ElementTree.fromstring(response.content)
                node = root.find('message')
                if node is None:
                    response.raise_for_status()
                    message = "%s" % (response.status_code)
                else:
                    message = "%s: %s" % (response.status_code, node.text)
                node = root.find('suggested-actions')
                if node is not None:
                    message += ' ' + node.text
            except ElementTree.ParseError:  # some error messages might not follow the xml standard
                message = response.content
            raise requests.exceptions.HTTPError(message)
        return True

    def parse_response(self, response, accept_status_codes=[200]):
        """Parse the XML returned in the response.
        Raise an HTTP error if the response status is not 200.
        """
        self.validate_response(response, accept_status_codes)
        root = ElementTree.fromstring(response.content)
        return root

    def get_udfs(self, name=None, attach_to_name=None, attach_to_category=None, start_index=None):
        """Get a list of udfs, filtered by keyword arguments.
        name: name of udf
        attach_to_name: item in the system, to wich the udf is attached, such as 
            Sample, Project, Container, or the name of a process.
        attach_to_category: If 'attach_to_name' is the name of a process, such as 'CaliperGX QC (DNA)',
             then you need to set attach_to_category='ProcessType'. Must not be provided otherwise.
        start_index: Page to retrieve; all if None.
        """
        params = self._get_params(name=name,
                                  attach_to_name=attach_to_name,
                                  attach_to_category=attach_to_category,
                                  start_index=start_index)
        return self._get_instances(Udfconfig, params=params)

    def get_reagent_types(self, name=None, start_index=None):
        """Get a list of reqgent types, filtered by keyword arguments.
        name: reagent type  name, or list of names.
        start_index: Page to retrieve; all if None.
        """
        params = self._get_params(name=name,
                                  start_index=start_index)
        return self._get_instances(ReagentType, params=params)

    def get_labs(self, name=None, last_modified=None,
                 udf=dict(), udtname=None, udt=dict(), start_index=None):
        """Get a list of labs, filtered by keyword arguments.
        name: Lab name, or list of names.
        last_modified: Since the given ISO format datetime.
        udf: dictionary of UDFs with 'UDFNAME[OPERATOR]' as keys.
        udtname: UDT name, or list of names.
        udt: dictionary of UDT UDFs with 'UDTNAME.UDFNAME[OPERATOR]' as keys
             and a string or list of strings as value.
        start_index: Page to retrieve; all if None.
        """
        params = self._get_params(name=name,
                                  last_modified=last_modified,
                                  start_index=start_index)
        params.update(self._get_params_udf(udf=udf, udtname=udtname, udt=udt))
        return self._get_instances(Lab, params=params)

    def get_researchers(self, firstname=None, lastname=None, username=None,
                        last_modified=None,
                        udf=dict(), udtname=None, udt=dict(), start_index=None):
        """Get a list of researchers, filtered by keyword arguments.
        firstname: Researcher first name, or list of names.
        lastname: Researcher last name, or list of names.
        username: Researcher account name, or list of names.
        last_modified: Since the given ISO format datetime.
        udf: dictionary of UDFs with 'UDFNAME[OPERATOR]' as keys.
        udtname: UDT name, or list of names.
        udt: dictionary of UDT UDFs with 'UDTNAME.UDFNAME[OPERATOR]' as keys
             and a string or list of strings as value.
        start_index: Page to retrieve; all if None.
        """
        params = self._get_params(firstname=firstname,
                                  lastname=lastname,
                                  username=username,
                                  last_modified=last_modified,
                                  start_index=start_index)
        params.update(self._get_params_udf(udf=udf, udtname=udtname, udt=udt))
        return self._get_instances(Researcher, params=params)

    def get_projects(self, name=None, open_date=None, last_modified=None,
                     udf=dict(), udtname=None, udt=dict(), start_index=None):
        """Get a list of projects, filtered by keyword arguments.
        name: Project name, or list of names.
        open_date: Since the given ISO format date.
        last_modified: Since the given ISO format datetime.
        udf: dictionary of UDFs with 'UDFNAME[OPERATOR]' as keys.
        udtname: UDT name, or list of names.
        udt: dictionary of UDT UDFs with 'UDTNAME.UDFNAME[OPERATOR]' as keys
             and a string or list of strings as value.
        start_index: Page to retrieve; all if None.
        """
        params = self._get_params(name=name,
                                  open_date=open_date,
                                  last_modified=last_modified,
                                  start_index=start_index)
        params.update(self._get_params_udf(udf=udf, udtname=udtname, udt=udt))
        return self._get_instances(Project, params=params)

    def get_sample_number(self, name=None, projectname=None, projectlimsid=None,
                          udf=dict(), udtname=None, udt=dict(), start_index=None):
        """Gets the number of samples matching the query without fetching every
        sample, so it should be faster than len(get_samples()"""
        params = self._get_params(name=name,
                                  projectname=projectname,
                                  projectlimsid=projectlimsid,
                                  start_index=start_index)
        params.update(self._get_params_udf(udf=udf, udtname=udtname, udt=udt))
        root = self.get(self.get_uri(Sample._URI), params=params)
        total = 0
        while params.get('start-index') is None:  # Loop over all pages.
            total += len(root.findall("sample"))
            node = root.find('next-page')
            if node is None: break
            root = self.get(node.attrib['uri'], params=params)
        return total

    def get_samples(self, name=None, projectname=None, projectlimsid=None,
                    udf=dict(), udtname=None, udt=dict(), start_index=None):
        """Get a list of samples, filtered by keyword arguments.
        name: Sample name, or list of names.
        projectlimsid: Samples for the project of the given LIMS id.
        projectname: Samples for the project of the name.
        udf: dictionary of UDFs with 'UDFNAME[OPERATOR]' as keys.
        udtname: UDT name, or list of names.
        udt: dictionary of UDT UDFs with 'UDTNAME.UDFNAME[OPERATOR]' as keys
             and a string or list of strings as value.
        start_index: Page to retrieve; all if None.
        """
        params = self._get_params(name=name,
                                  projectname=projectname,
                                  projectlimsid=projectlimsid,
                                  start_index=start_index)
        params.update(self._get_params_udf(udf=udf, udtname=udtname, udt=udt))
        return self._get_instances(Sample, params=params)

    def get_artifacts(self, name=None, type=None, process_type=None,
                      artifact_flag_name=None, working_flag=None, qc_flag=None,
                      sample_name=None, samplelimsid=None, artifactgroup=None, containername=None,
                      containerlimsid=None, reagent_label=None,
                      udf=dict(), udtname=None, udt=dict(), start_index=None,
                      resolve=False):
        """Get a list of artifacts, filtered by keyword arguments.
        name: Artifact name, or list of names.
        type: Artifact type, or list of types.
        process_type: Produced by the process type, or list of types.
        artifact_flag_name: Tagged with the genealogy flag, or list of flags.
        working_flag: Having the given working flag; boolean.
        qc_flag: Having the given QC flag: UNKNOWN, PASSED, FAILED.
        sample_name: Related to the given sample name.
        samplelimsid: Related to the given sample id.
        artifactgroup: Belonging to the artifact group (experiment in client).
        containername: Residing in given container, by name, or list.
        containerlimsid: Residing in given container, by LIMS id, or list.
        reagent_label: having attached reagent labels.
        udf: dictionary of UDFs with 'UDFNAME[OPERATOR]' as keys.
        udtname: UDT name, or list of names.
        udt: dictionary of UDT UDFs with 'UDTNAME.UDFNAME[OPERATOR]' as keys
             and a string or list of strings as value.
        start_index: Page to retrieve; all if None.
        """
        params = self._get_params(name=name,
                                  type=type,
                                  process_type=process_type,
                                  artifact_flag_name=artifact_flag_name,
                                  working_flag=working_flag,
                                  qc_flag=qc_flag,
                                  sample_name=sample_name,
                                  samplelimsid=samplelimsid,
                                  artifactgroup=artifactgroup,
                                  containername=containername,
                                  containerlimsid=containerlimsid,
                                  reagent_label=reagent_label,
                                  start_index=start_index)
        params.update(self._get_params_udf(udf=udf, udtname=udtname, udt=udt))
        if resolve:
            return self.get_batch(self._get_instances(Artifact, params=params))
        else:
            return self._get_instances(Artifact, params=params)

    def get_containers(self, name=None, type=None,
                       state=None, last_modified=None,
                       udf=dict(), udtname=None, udt=dict(), start_index=None):
        """Get a list of containers, filtered by keyword arguments.
        name: Containers name, or list of names.
        type: Container type, or list of types.
        state: Container state: Empty, Populated, Discarded, Reagent-Only.
        last_modified: Since the given ISO format datetime.
        udf: dictionary of UDFs with 'UDFNAME[OPERATOR]' as keys.
        udtname: UDT name, or list of names.
        udt: dictionary of UDT UDFs with 'UDTNAME.UDFNAME[OPERATOR]' as keys
             and a string or list of strings as value.
        start_index: Page to retrieve; all if None.
        """
        params = self._get_params(name=name,
                                  type=type,
                                  state=state,
                                  last_modified=last_modified,
                                  start_index=start_index)
        params.update(self._get_params_udf(udf=udf, udtname=udtname, udt=udt))
        return self._get_instances(Container, params=params)

    def get_container_types(self, name):
        params = self._get_params(name=name)
        return self._get_instances(Containertype, params=params)

    def get_processes(self, last_modified=None, type=None,
                      inputartifactlimsid=None,
                      techfirstname=None, techlastname=None, projectname=None,
                      udf=dict(), udtname=None, udt=dict(), start_index=None):
        """Get a list of processes, filtered by keyword arguments.
        last_modified: Since the given ISO format datetime.
        type: Process type, or list of types.
        inputartifactlimsid: Input artifact LIMS id, or list of.
        udf: dictionary of UDFs with 'UDFNAME[OPERATOR]' as keys.
        udtname: UDT name, or list of names.
        udt: dictionary of UDT UDFs with 'UDTNAME.UDFNAME[OPERATOR]' as keys
             and a string or list of strings as value.
        techfirstname: First name of researcher, or list of.
        techlastname: Last name of researcher, or list of.
        projectname: Name of project, or list of.
        start_index: Page to retrieve; all if None.
        """
        params = self._get_params(last_modified=last_modified,
                                  type=type,
                                  inputartifactlimsid=inputartifactlimsid,
                                  techfirstname=techfirstname,
                                  techlastname=techlastname,
                                  projectname=projectname,
                                  start_index=start_index)
        params.update(self._get_params_udf(udf=udf, udtname=udtname, udt=udt))
        return self._get_instances(Process, params=params)

    def get_workflows(self, name=None):
        params = self._get_params(name=name)
        return self._get_instances(Workflow, params=params)

    def get_process_types(self, displayname=None):
        """Get a list of process types with the specified name."""
        params = self._get_params(displayname=displayname)
        return self._get_instances(Processtype, params=params)

    def get_reagent_types(self, name=None):
        params = self._get_params(name=name)
        return self._get_instances(ReagentType, params=params)

    def get_reagent_kits(self, name=None):
        params = self._get_params(name=name)
        return self._get_instances(ReagentKit, params=params)

    def get_reagent_lots(self, name=None, kitname=None, number=None):
        params = self._get_params(name=name, kitname=kitname, number=number)
        return self._get_instances(ReagentLot, params=params)

    def get_protocols(self, name=None):
        """Get a list of protocol configuration entities.
        Optionally filter by protocol name."""
        params = self._get_params(name=name)
        return self._get_instances(ProtocolConfiguration, params=params)

    def get_reagent_kits(self, name=None, start_index=None):
        """Get a list of reagent kits, filtered by keyword arguments.
        name: reagent kit  name, or list of names.
        start_index: Page to retrieve; all if None.
        """
        params = self._get_params(name=name,
                                  start_index=start_index)
        return self._get_instances(ReagentKit, params=params)

    def get_reagent_lots(self, name=None, kitname=None, number=None,
                         start_index=None):
        """Get a list of reagent lots, filtered by keyword arguments.
        name: reagent kit  name, or list of names.
        kitname: name of the kit this lots belong to
        number: lot number or list of lot number
        start_index: Page to retrieve; all if None.
        """
        params = self._get_params(name=name, kitname=kitname, number=number,
                                  start_index=start_index)
        return self._get_instances(ReagentLot, params=params)

    def _get_params(self, **kwargs):
        "Convert keyword arguments to a kwargs dictionary."
        result = dict()
        for key, value in kwargs.items():
            if value is None: continue
            result[key.replace('_', '-')] = value
        return result

    def _get_params_udf(self, udf=dict(), udtname=None, udt=dict()):
        "Convert UDF-ish arguments to a params dictionary."
        result = dict()
        for key, value in udf.items():
            result["udf.%s" % key] = value
        if udtname is not None:
            result['udt.name'] = udtname
        for key, value in udt.items():
            result["udt.%s" % key] = value
        return result

    def _get_instances(self, klass, params=dict()):
        result = []
        tag = klass._TAG
        if tag is None:
            tag = klass.__name__.lower()
        root = self.get(self.get_uri(klass._URI), params=params)
        while params.get('start-index') is None:  # Loop over all pages.
            for node in root.findall(tag):
                result.append(klass(self, uri=node.attrib['uri']))
            node = root.find('next-page')
            if node is None: break
            root = self.get(node.attrib['uri'], params=params)
        return result

    def get_batch(self, instances, force=False):
        """Get the content of a set of instances using the efficient batch call.

        Returns the list of requested instances in arbitrary order, with duplicates removed
        (duplicates=entities occurring more than once in the instances argument).

        For Artifacts it is possible to have multiple instances with the same LIMSID but
        different URI, differing by a query parameter ?state=XX. If state is not
        given for an input URI, a state is added in the data returned by the batch
        API. In this case, the URI of the Entity object is not updated by this function
        (this is similar to how Entity.get() works). This may help with caching.

        The batch request API call collapses all requested Artifacts with different
        state into a single result with state equal to the state of the Artifact
        occurring at the last position in the list.
        """
        if not instances:
            return []
        root = ElementTree.Element(nsmap('ri:links'))
        needs_request = False
        instance_map = {}
        for instance in instances:
            instance_map[instance.id] = instance
            if force or instance.root is None:
                ElementTree.SubElement(root, 'link', dict(uri=instance.uri,
                                                          rel=instance.__class__._URI))
                needs_request = True

        if needs_request:
            uri = self.get_uri(instance.__class__._URI, 'batch/retrieve')
            data = self.tostring(ElementTree.ElementTree(root))
            root = self.post(uri, data)
            for node in root.getchildren():
                instance = instance_map[node.attrib['limsid']]
                instance.root = node
        return instance_map.values()

    def put_batch(self, instances):
        """Update multiple instances using a single batch request."""

        if not instances:
            return

        root = None  # XML root element for batch request

        for instance in instances:
            if root is None:
                klass = instance.__class__
                # Tag is art:details, con:details, etc.
                example_root = instance.root
                ns_uri = re.match("{(.*)}.*", example_root.tag).group(1)
                root = ElementTree.Element("{%s}details" % (ns_uri))

            root.append(instance.root)

        uri = self.get_uri(klass._URI, 'batch/update')
        data = self.tostring(ElementTree.ElementTree(root))
        root = self.post(uri, data)

    def route_artifacts(self, artifact_list, workflow_uri=None, stage_uri=None, unassign=False):
        root = ElementTree.Element(nsmap('rt:routing'))
        if unassign:
            s = ElementTree.SubElement(root, 'unassign')
        else:
            s = ElementTree.SubElement(root, 'assign')
        if workflow_uri:
            s.set('workflow-uri', workflow_uri)
        if stage_uri:
            s.set('stage-uri', stage_uri)
        for artifact in artifact_list:
            a = ElementTree.SubElement(s, 'artifact')
            a.set('uri', artifact.uri)

        uri = self.get_uri('route', 'artifacts')
        r = requests.post(uri, data=self.tostring(ElementTree.ElementTree(root)),
                          auth=(self.username, self.password),
                          headers={'content-type': 'application/xml',
                                   'accept': 'application/xml'})
        self.validate_response(r)

    def tostring(self, etree):
        "Return the ElementTree contents as a UTF-8 encoded XML string."
        outfile = BytesIO()
        self.write(outfile, etree)
        return outfile.getvalue()

    def write(self, outfile, etree):
        "Write the ElementTree contents as UTF-8 encoded XML to the open file."
        
        # TODO: Work-around for charset problems in API. To be reverted if we can ever submit raw
        # UTF-8 data again.
        # (Since this is a temporary measure, we're just doing it easy and making *another* BytesIO
        # buffer, even though this will normally be called via tostring, which also makes a BytesIO)
        tempfile = BytesIO()
        etree.write(tempfile, encoding='utf-8') #Python 2.6 compat: don't specify xml_declaration arg

        replace = {
                u'æ': u'a',
                u'Æ': u'A',
                u'ø': u'o',
                u'Ø': u'O',
                u'å': u'a',
                u'Å': u'A'
                }
        req = tempfile.getvalue().decode('utf-8')
        for pat,repl in replace.items():
            req = req.replace(pat, repl)
        outfile.write(req.encode('utf-8'))

    def create_step(self, step_configuration, inputs):
        """Creates a new protocol step instance. The inputs parameter is a list of 
		artifact inputs. Returns the new step."""
		
        root = ElementTree.Element('stp:step-creation', {'xmlns:stp': 'http://genologics.com/ri/step'})
        ElementTree.SubElement(root, "configuration", {'uri': step_configuration.uri})
        inputs_element = ElementTree.SubElement(root, "inputs")
        for i in inputs:
            ElementTree.SubElement(inputs_element, "input", {'uri': i.uri})

        root = self.post(self.get_uri("steps"), ElementTree.tostring(root))
        limsid = root.attrib.get('limsid')
        step = Step(self, id = limsid)
        step.root = root
        return step

    def create_lot(self, reagent_kit, name, lot_number=None, expiry_date=None,
            storage_location=None, notes=None, status=None):
        root = ElementTree.Element("lot:reagent-lot", {"xmlns:lot": "http://genologics.com/ri/reagentlot"})
        ElementTree.SubElement(root, 'reagent-kit', {'uri': reagent_kit.uri})
        ElementTree.SubElement(root, 'name').text = name
        if lot_number:
            ElementTree.SubElement(root, 'lot-number').text = lot_number
        if expiry_date:
            ElementTree.SubElement(root, 'expiry-date').text = expiry_date
        if storage_location:
            ElementTree.SubElement(root, 'storage_location').text = storage_location
        if notes:
            ElementTree.SubElement(root, 'notes').text = notes
        if status:
            ElementTree.SubElement(root, 'status').text = status
        xml_data = self.tostring(ElementTree.ElementTree(root))
        response = self.post(self.get_uri("reagentlots"), xml_data)
        lot = ReagentLot(self, uri=response.attrib['uri'])
        lot.root = response
        return lot

    def create_project(self, name, researcher, open_date=None, udf={}):
        """Create a project, specifying only the required information.

        Returns a new Project object."""
        root = ElementTree.Element('prj:project', {'xmlns:prj': 'http://genologics.com/ri/project'})
        ElementTree.SubElement(root, 'name').text = name
        ElementTree.SubElement(root, 'researcher', {'uri': researcher.uri})
        for k, v in udf.items():
            ElementTree.SubElement(root, 'udf:field',
                    {'xmlns:udf': 'http://genologics.com/ri/userdefined', 'name': k}
                    ).text = str(v)
        if open_date:
            ElementTree.SubElement(root, 'open-date').text = str(open_date)
        xml_data = self.tostring(ElementTree.ElementTree(root))
        response = self.post(self.get_uri("projects"), xml_data)
        project = Project(self, uri=response.attrib['uri'])
        project.root = response
        return project

    def create_container(self, type, name=None):
        root = ElementTree.Element('con:container', {'xmlns:con': 'http://genologics.com/ri/container'})
        ElementTree.SubElement(root, 'type', {'uri': type.uri})
        if name:
            ElementTree.SubElement(root, 'name').text = name
        xml_data = self.tostring(ElementTree.ElementTree(root))
        response = self.post(self.get_uri("containers"), xml_data)
        container = Container(self, uri=response.attrib['uri'])
        container.root = response
        return container

    def create_sample(self, name, project, container=None, well=None, udf={}):
        """Create a sample.  Returns a new Sample object."""
        root = ElementTree.Element('smp:samplecreation', {'xmlns:smp': 'http://genologics.com/ri/sample'})
        ElementTree.SubElement(root, 'name').text = name
        ElementTree.SubElement(root, 'project', {'uri': project.uri})
        create_container = container is None
        if create_container:
            if not self.tube:
                self.tube = self.get_container_types('Tube')[0]
            container = self.create_container(self.tube)
            well = '1:1'
        location = ElementTree.SubElement(root, 'location')
        ElementTree.SubElement(location, 'container', {'uri': container.uri})
        ElementTree.SubElement(location, 'value').text = well
        for k, v in udf.items():
            ElementTree.SubElement(root, 'udf:field',
                    {'xmlns:udf': 'http://genologics.com/ri/userdefined', 'name': k}
                    ).text = str(v)
        xml_data = self.tostring(ElementTree.ElementTree(root))
        try:
            response = self.post(self.get_uri("samples"), xml_data)
        except requests.exceptions.HTTPError:
            if create_container:
                container.delete()
            raise
        sample = Sample(self, uri=response.attrib['uri'])
        sample.root = response
        return sample

    def glsstorage(self, attached_to, original_location):
        """Allocates and returns a file resource in the glsstorage area. This 
        doesn't actually upload the file, it only sets up the metadata.

        attached_to should be an Entity, and original_location should be a string
        
        Returns a Glsstorage object, which contains information about
        a file or storage location, but does not yet have a LIMS ID. The POST 
        request done here fills in the content-location attribute."""

        proto_file = Glsstorage(self)
        proto_file.attached_to_uri = attached_to.uri
        proto_file.original_location = original_location
        xml_data = self.tostring(ElementTree.ElementTree(proto_file.root))
        glss_uri = self.get_uri("glsstorage")
        response = self.post(glss_uri, xml_data)
        return Glsstorage(self, root=response)
        
    def route_analytes(self, analytes, target):
        """Adding analytes to workflow or stage (target)."""

        root = ElementTree.Element('rt:routing', {'xmlns:rt': 'http://genologics.com/ri/routing'})
        if isinstance(target, Workflow):
            assign = ElementTree.SubElement(root, "assign", {'workflow-uri': target.uri})
        elif isinstance(target, Stage):
            assign = ElementTree.SubElement(root, "assign", {'stage-uri': target.uri})
        else:
            raise ValueError("target parameter must be a Workflow or Stage")

        do_request = False
        for i in analytes:
            ElementTree.SubElement(assign, "artifact", {'uri': i.uri})
            do_request = True

        if do_request:
            self.post(self.get_uri("route", "artifacts"), ElementTree.tostring(root))

    def set_default_next_step(self, step, analytes):
        """Assign analytes to default next step.

        Utilitiy function which implements a common use case."""

        if step.configuration.transitions:
            next_step_uri = step.configuration.transitions[0].get("next-step-uri")
            action = "nextstep"
        else:
            action = "complete"

        for next_action in step.actions.next_actions:
            if action == "nextstep":
                next_action['step-uri'] = next_step_uri
            next_action['action'] = action

        step.actions.put()

    def get_qc_results(self, analytes, qc_process_name):
        """Get QC results for a list of analytes, from a process which produces 
        ResultFiles, which had the specified analytes directly as inputs.

        qc_process_name: The name of the QC process to get results from.

        Returns the QC results (ResultFile artifacts) in the same order as
        the input list of analytes.

        Raises a KeyError if any sample does not have a QC result file.
        """

        qc_processes = self.get_processes(
                inputartifactlimsid=[a.id for a in analytes],
                type=qc_process_name
                )

        qc_results = {}
        # Uses most recent QC result for each sample
        for qc_process in sorted(qc_processes, key=lambda x: x.date_run):
            for i, o in qc_process.input_output_maps:
                if o and o['output-type'] == "ResultFile" and o['output-generation-type'] == 'PerInput':
                    qc_results[i['uri'].id] = o['uri']

        return [qc_results[a.id] for a in analytes]

<|MERGE_RESOLUTION|>--- conflicted
+++ resolved
@@ -34,10 +34,7 @@
 
 # Python 2.6 support work-around
 if not hasattr(ElementTree, 'ParseError'):
-<<<<<<< HEAD
-=======
     from xml.parsers import expat
->>>>>>> 1d19bc96
     ElementTree.ParseError = expat.ExpatError
 
 TIMEOUT = 16
