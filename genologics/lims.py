"""Python interface to GenoLogics LIMS via its REST API.

LIMS interface.

Per Kraulis, Science for Life Laboratory, Stockholm, Sweden.
Copyright (C) 2012 Per Kraulis
"""

__all__ = ['Lab', 'Researcher', 'Project', 'Sample',
           'Containertype', 'Container', 'Processtype', 'Process',
           'Artifact', 'Lims']

import urllib
from cStringIO import StringIO

# http://docs.python-requests.org/
import requests

from .entities import *

TIMEOUT=16

class Lims(object):
    "LIMS interface through which all entity instances are retrieved."

    VERSION = 'v2'

    def __init__(self, baseuri, username, password, version = VERSION):
        """baseuri: Base URI for the GenoLogics server, excluding
                    the 'api' or version parts!
                    For example: https://genologics.scilifelab.se:8443/
        username: The account name of the user to login as.
        password: The password for the user account to login as.
        version: The optional LIMS API version, by default 'v2' 
        """
        self.baseuri = baseuri.rstrip('/') + '/'
        self.username = username
        self.password = password
        self.VERSION = version
        self.cache = dict()
        # For optimization purposes, enables requests to persist connections
        self.request_session = requests.Session()
        #The connection pool has a default size of 10
        self.adapter = requests.adapters.HTTPAdapter(pool_connections=100, pool_maxsize=100)
        self.request_session.mount('http://', self.adapter)

    def get_uri(self, *segments, **query):
        "Return the full URI given the path segments and optional query."
        segments = ['api', self.VERSION] + list(segments)
        url = urlparse.urljoin(self.baseuri, '/'.join(segments))
        if query:
            url += '?' + urllib.urlencode(query)
        return url

    def get(self, uri, params=dict()):
        "GET data from the URI. Return the response XML as an ElementTree."
        try:
            r = self.request_session.get(uri, params=params,
                         auth=(self.username, self.password),
                         headers=dict(accept='application/xml'),
                         timeout=TIMEOUT)
        except requests.exceptions.Timeout as e:
            raise type(e)("{0}, Error trying to reach {1}".format(e.message, uri))

        else:
            return self.parse_response(r)

    def get_file_contents(self, id=None, uri=None):
        """Returns the contents of the file of <ID> or <uri>"""
        if id:
            segments = ['api', self.VERSION, 'files', id, 'download']
        elif uri:
            segments = [uri, 'download']
        else:
            raise ValueError("id or uri required")
        url = urlparse.urljoin(self.baseuri, '/'.join(segments))
        r=self.request_session.get(url, auth=(self.username, self.password), timeout=TIMEOUT)
        #TODO add a returncode check here 
        return r.text


    def put(self, uri, data, params=dict()):
        """PUT the serialized XML to the given URI.
        Return the response XML as an ElementTree.
        """
        r = requests.put(uri, data=data, params=params,
                         auth=(self.username, self.password),
                         headers={'content-type':'application/xml',
                                  'accept': 'application/xml'})
        return self.parse_response(r)

    def post(self, uri, data, params=dict()):
        """POST the serialized XML to the given URI.
        Return the response XML as an ElementTree.
        """
        r = requests.post(uri, data=data, params=params,
                          auth=(self.username, self.password),
                          headers={'content-type': 'application/xml',
                                   'accept': 'application/xml'})
        return self.parse_response(r, accept_status_codes = [200, 201, 202])

    def check_version(self):
        """Raise ValueError if the version for this interface
        does not match any of the versions given for the API.
        """
        uri = urlparse.urljoin(self.baseuri, 'api')
        r = requests.get(uri, auth=(self.username, self.password))
        root = self.parse_response(r)
        tag = nsmap('ver:versions')
        assert tag == root.tag
        for node in root.findall('version'):
            if node.attrib['major'] == self.VERSION: return
        raise ValueError('version mismatch')

    def parse_response(self, response, accept_status_codes = [200]):
        """Parse the XML returned in the response.
        Raise an HTTP error if the response status is not one of the 
        specified accepted status codes.
        """
        if response.status_code not in accept_status_codes:
            try:
                root = ElementTree.fromstring(response.content)
                node = root.find('message')
                if node is None:
                    response.raise_for_status()
                message = "%s: %s" % (response.status_code, node.text)
                node = root.find('suggested-actions')
                if node is not None:
                    message += ' ' + node.text
            except ElementTree.ParseError: # some error messages might not follow the xml standard
                message=response.content 
            raise requests.exceptions.HTTPError(message)
        else:
            root = ElementTree.fromstring(response.content)
        return root

    def get_udfs(self, name = None, attach_to_name = None, attach_to_category = None, start_index = None):
        """Get a list of udfs, filtered by keyword arguments.
        name: name of udf
        attach_to_name: item in the system, to wich the udf is attached, such as 
            Sample, Project, Container, or the name of a process.
        attach_to_category: If 'attach_to_name' is the name of a process, such as 'CaliperGX QC (DNA)',
             then you need to set attach_to_category='ProcessType'. Must not be provided otherwise.
        start_index: Page to retrieve; all if None.
        """
        params = self._get_params(name=name,
                                    attach_to_name=attach_to_name,
                                    attach_to_category=attach_to_category,
                                    start_index=start_index)
        return self._get_instances(Udfconfig, params=params)

    def get_reagent_types(self, name=None, start_index=None):
        """Get a list of reqgent types, filtered by keyword arguments.
        name: reagent type  name, or list of names.
        start_index: Page to retrieve; all if None.
        """
        params = self._get_params(name=name,
                                  start_index=start_index)
        return self._get_instances(ReagentType, params=params)

    def get_labs(self, name=None, last_modified=None,
                 udf=dict(), udtname=None, udt=dict(), start_index=None):
        """Get a list of labs, filtered by keyword arguments.
        name: Lab name, or list of names.
        last_modified: Since the given ISO format datetime.
        udf: dictionary of UDFs with 'UDFNAME[OPERATOR]' as keys.
        udtname: UDT name, or list of names.
        udt: dictionary of UDT UDFs with 'UDTNAME.UDFNAME[OPERATOR]' as keys
             and a string or list of strings as value.
        start_index: Page to retrieve; all if None.
        """
        params = self._get_params(name=name,
                                  last_modified=last_modified,
                                  start_index=start_index)
        params.update(self._get_params_udf(udf=udf, udtname=udtname, udt=udt))
        return self._get_instances(Lab, params=params)

    def get_researchers(self, firstname=None, lastname=None, username=None,
                        last_modified=None,
                        udf=dict(), udtname=None, udt=dict(),start_index=None):
        """Get a list of researchers, filtered by keyword arguments.
        firstname: Researcher first name, or list of names.
        lastname: Researcher last name, or list of names.
        username: Researcher account name, or list of names.
        last_modified: Since the given ISO format datetime.
        udf: dictionary of UDFs with 'UDFNAME[OPERATOR]' as keys.
        udtname: UDT name, or list of names.
        udt: dictionary of UDT UDFs with 'UDTNAME.UDFNAME[OPERATOR]' as keys
             and a string or list of strings as value.
        start_index: Page to retrieve; all if None.
        """
        params = self._get_params(firstname=firstname,
                                  lastname=lastname,
                                  username=username,
                                  last_modified=last_modified,
                                  start_index=start_index)
        params.update(self._get_params_udf(udf=udf, udtname=udtname, udt=udt))
        return self._get_instances(Researcher, params=params)

    def get_projects(self, name=None, open_date=None, last_modified=None,
                     udf=dict(), udtname=None, udt=dict(), start_index=None):
        """Get a list of projects, filtered by keyword arguments.
        name: Project name, or list of names.
        open_date: Since the given ISO format date.
        last_modified: Since the given ISO format datetime.
        udf: dictionary of UDFs with 'UDFNAME[OPERATOR]' as keys.
        udtname: UDT name, or list of names.
        udt: dictionary of UDT UDFs with 'UDTNAME.UDFNAME[OPERATOR]' as keys
             and a string or list of strings as value.
        start_index: Page to retrieve; all if None.
        """
        params = self._get_params(name=name,
                                  open_date=open_date,
                                  last_modified=last_modified,
                                  start_index=start_index)
        params.update(self._get_params_udf(udf=udf, udtname=udtname, udt=udt))
        return self._get_instances(Project, params=params)

    def get_sample_number(self, name=None, projectname=None, projectlimsid=None,
                    udf=dict(), udtname=None, udt=dict(), start_index=None):
        """Gets the number of samples matching the query without fetching every
        sample, so it should be faster than len(get_samples()"""
        params = self._get_params(name=name,
                                  projectname=projectname,
                                  projectlimsid=projectlimsid,
                                  start_index=start_index)
        params.update(self._get_params_udf(udf=udf, udtname=udtname, udt=udt))
        root = self.get(self.get_uri(Sample._URI), params=params)
        total=0
        while params.get('start-index') is None: # Loop over all pages.
            total+=len(root.findall("sample"))
            node = root.find('next-page')
            if node is None: break
            root = self.get(node.attrib['uri'], params=params)
        return total


    def get_samples(self, name=None, projectname=None, projectlimsid=None,
                    udf=dict(), udtname=None, udt=dict(), start_index=None):
        """Get a list of samples, filtered by keyword arguments.
        name: Sample name, or list of names.
        projectlimsid: Samples for the project of the given LIMS id.
        projectname: Samples for the project of the name.
        udf: dictionary of UDFs with 'UDFNAME[OPERATOR]' as keys.
        udtname: UDT name, or list of names.
        udt: dictionary of UDT UDFs with 'UDTNAME.UDFNAME[OPERATOR]' as keys
             and a string or list of strings as value.
        start_index: Page to retrieve; all if None.
        """
        params = self._get_params(name=name,
                                  projectname=projectname,
                                  projectlimsid=projectlimsid,
                                  start_index=start_index)
        params.update(self._get_params_udf(udf=udf, udtname=udtname, udt=udt))
        return self._get_instances(Sample, params=params)

    def get_artifacts(self, name=None, type=None, process_type=None,
                      artifact_flag_name=None, working_flag=None, qc_flag=None,
                      sample_name=None, samplelimsid=None, artifactgroup=None, containername=None,
                      containerlimsid=None, reagent_label=None,
                      udf=dict(), udtname=None, udt=dict(), start_index=None,
                      resolve=False):
        """Get a list of artifacts, filtered by keyword arguments.
        name: Artifact name, or list of names.
        type: Artifact type, or list of types.
        process_type: Produced by the process type, or list of types.
        artifact_flag_name: Tagged with the genealogy flag, or list of flags.
        working_flag: Having the given working flag; boolean.
        qc_flag: Having the given QC flag: UNKNOWN, PASSED, FAILED.
        sample_name: Related to the given sample name.
        samplelimsid: Related to the given sample id.
        artifactgroup: Belonging to the artifact group (experiment in client).
        containername: Residing in given container, by name, or list.
        containerlimsid: Residing in given container, by LIMS id, or list.
        reagent_label: having attached reagent labels.
        udf: dictionary of UDFs with 'UDFNAME[OPERATOR]' as keys.
        udtname: UDT name, or list of names.
        udt: dictionary of UDT UDFs with 'UDTNAME.UDFNAME[OPERATOR]' as keys
             and a string or list of strings as value.
        start_index: Page to retrieve; all if None.
        """
        params = self._get_params(name=name,
                                  type=type,
                                  process_type=process_type,
                                  artifact_flag_name=artifact_flag_name,
                                  working_flag=working_flag,
                                  qc_flag=qc_flag,
                                  sample_name=sample_name,
                                  samplelimsid=samplelimsid,
                                  artifactgroup=artifactgroup,
                                  containername=containername,
                                  containerlimsid=containerlimsid,
                                  reagent_label=reagent_label,
                                  start_index=start_index)
        params.update(self._get_params_udf(udf=udf, udtname=udtname, udt=udt))
        if resolve:
            return self.get_batch(self._get_instances(Artifact, params=params))
        else:
            return self._get_instances(Artifact, params=params)

    def get_containers(self, name=None, type=None,
                       state=None, last_modified=None,
                       udf=dict(), udtname=None, udt=dict(), start_index=None):
        """Get a list of containers, filtered by keyword arguments.
        name: Containers name, or list of names.
        type: Container type, or list of types.
        state: Container state: Empty, Populated, Discarded, Reagent-Only.
        last_modified: Since the given ISO format datetime.
        udf: dictionary of UDFs with 'UDFNAME[OPERATOR]' as keys.
        udtname: UDT name, or list of names.
        udt: dictionary of UDT UDFs with 'UDTNAME.UDFNAME[OPERATOR]' as keys
             and a string or list of strings as value.
        start_index: Page to retrieve; all if None.
        """
        params = self._get_params(name=name,
                                  type=type,
                                  state=state,
                                  last_modified=last_modified,
                                  start_index=start_index)
        params.update(self._get_params_udf(udf=udf, udtname=udtname, udt=udt))
        return self._get_instances(Container, params=params)

    def get_processes(self, last_modified=None, type=None,
                      inputartifactlimsid=None,
                      techfirstname=None, techlastname=None, projectname=None,
                      udf=dict(), udtname=None, udt=dict(), start_index=None):
        """Get a list of processes, filtered by keyword arguments.
        last_modified: Since the given ISO format datetime.
        type: Process type, or list of types.
        inputartifactlimsid: Input artifact LIMS id, or list of.
        udf: dictionary of UDFs with 'UDFNAME[OPERATOR]' as keys.
        udtname: UDT name, or list of names.
        udt: dictionary of UDT UDFs with 'UDTNAME.UDFNAME[OPERATOR]' as keys
             and a string or list of strings as value.
        techfirstname: First name of researcher, or list of.
        techlastname: Last name of researcher, or list of.
        projectname: Name of project, or list of.
        start_index: Page to retrieve; all if None.
        """
        params = self._get_params(last_modified=last_modified,
                                  type=type,
                                  inputartifactlimsid=inputartifactlimsid,
                                  techfirstname=techfirstname,
                                  techlastname=techlastname,
                                  projectname=projectname,
                                  start_index=start_index)
        params.update(self._get_params_udf(udf=udf, udtname=udtname, udt=udt))
        return self._get_instances(Process, params=params)

    def _get_params(self, **kwargs):
        "Convert keyword arguments to a kwargs dictionary."
        result = dict()
        for key, value in kwargs.iteritems():
            if value is None: continue
            result[key.replace('_', '-')] = value
        return result

    def _get_params_udf(self, udf=dict(), udtname=None, udt=dict()):
        "Convert UDF-ish arguments to a params dictionary."
        result = dict()
        for key, value in udf.iteritems():
            result["udf.%s" % key] = value
        if udtname is not None:
            result['udt.name'] = udtname
        for key, value in udt.iteritems():
            result["udt.%s" % key] = value
        return result

    def _get_instances(self, klass, params=dict()):
        result = []
        tag = klass._TAG
        if tag is None:
            tag = klass.__name__.lower()
        root = self.get(self.get_uri(klass._URI), params=params)
        while params.get('start-index') is None: # Loop over all pages.
            for node in root.findall(tag):
                result.append(klass(self, uri=node.attrib['uri']))
            node = root.find('next-page')
            if node is None: break
            root = self.get(node.attrib['uri'], params=params)
        return result

    def get_batch(self, instances, force=False):
        """Get the content of a set of instances using the efficient batch call.
        
        Returns the list of requested instances in arbitrary order, with duplicates removed
        (duplicates=entities occurring more than once in the instances argument).

        For Artifacts it is possible to have multiple instances with the same LIMSID but 
        different URI, differing by a query parameter ?state=XX. If state is not 
        given for an input URI, a state is added in the data returned by the batch
        API. In this case, the URI of the Entity object is not updated by this function
        (this is similar to how Entity.get() works). This may help with caching.
        
        The batch request API call collapses all requested Artifacts with different
<<<<<<< HEAD
        state into a single result with state equal to the max of the provided
        state parameters. Using this function, it is an error to request multiple
        different states of any single artifact.
=======
        state into a single result with state equal to the state of the Artifact
        occurring at the last position in the list.
>>>>>>> f92e749f
        """
        if not instances:
            return []
        root = ElementTree.Element(nsmap('ri:links'))
        needs_request=False
        instance_map = {}
        for instance in instances:
<<<<<<< HEAD
            try:
                if instance_map[instance.id] != instance:
                    raise ValueError("Requesting entities with the same LIMS ID but"
                            " different URIs is not supported")
            except KeyError:
                pass # Haven't seen this LIMS ID before
=======
>>>>>>> f92e749f
            instance_map[instance.id] = instance
            if force or instance.root is None:
                ElementTree.SubElement(root, 'link', dict(uri=instance.uri,
                                                      rel=instance.__class__._URI))
                needs_request=True

        if needs_request:
            uri = self.get_uri(instance.__class__._URI, 'batch/retrieve')
            data = self.tostring(ElementTree.ElementTree(root))
            root = self.post(uri, data)
            for node in root.getchildren():
                instance = instance_map[node.attrib['limsid']]
                instance.root = node
        return instance_map.values()

    def put_batch(self, instances):
        """Update multiple instances using a single batch request."""

        if not instances:
            return

        root = None # XML root element for batch request

        for instance in instances:
            if root is None:
                klass = instance.__class__
                # Tag is art:details, con:details, etc.
                example_root = instance.root
                ns_uri = re.match("{(.*)}.*", example_root.tag).group(1)
                root = ElementTree.Element("{%s}details" % (ns_uri))

            root.append(instance.root)

        uri = self.get_uri(klass._URI, 'batch/update')
        data = self.tostring(ElementTree.ElementTree(root))
        root = self.post(uri, data)

    def tostring(self, etree):
        "Return the ElementTree contents as a UTF-8 encoded XML string."
        outfile = StringIO()
        self.write(outfile, etree)
        return outfile.getvalue()

    def write(self, outfile, etree):
        "Write the ElementTree contents as UTF-8 encoded XML to the open file."
        etree.write(outfile, encoding='UTF-8')<|MERGE_RESOLUTION|>--- conflicted
+++ resolved
@@ -393,14 +393,8 @@
         (this is similar to how Entity.get() works). This may help with caching.
         
         The batch request API call collapses all requested Artifacts with different
-<<<<<<< HEAD
-        state into a single result with state equal to the max of the provided
-        state parameters. Using this function, it is an error to request multiple
-        different states of any single artifact.
-=======
         state into a single result with state equal to the state of the Artifact
         occurring at the last position in the list.
->>>>>>> f92e749f
         """
         if not instances:
             return []
@@ -408,15 +402,6 @@
         needs_request=False
         instance_map = {}
         for instance in instances:
-<<<<<<< HEAD
-            try:
-                if instance_map[instance.id] != instance:
-                    raise ValueError("Requesting entities with the same LIMS ID but"
-                            " different URIs is not supported")
-            except KeyError:
-                pass # Haven't seen this LIMS ID before
-=======
->>>>>>> f92e749f
             instance_map[instance.id] = instance
             if force or instance.root is None:
                 ElementTree.SubElement(root, 'link', dict(uri=instance.uri,
