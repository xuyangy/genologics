# coding=utf-8

"""Python interface to GenoLogics LIMS via its REST API.

LIMS interface.

Per Kraulis, Science for Life Laboratory, Stockholm, Sweden.
Copyright (C) 2012 Per Kraulis
"""

__all__ = ['Lab', 'Researcher', 'Project', 'Sample',
           'Containertype', 'Container', 'Processtype', 'Process',
           'Artifact', 'Lims', 'Step', 'Queue', 'File', 'Glsstorage',
           'ReagentLot', 'ReagentKit', 'Workflow', 'ReagentType',
           'ProtocolStep']

import os
import re
from io import BytesIO
import requests

# python 2.7, 3+ compatibility
from sys import version_info

if version_info[0] == 2:
    from urlparse import urljoin
    from urllib import urlencode
else:
    from urllib.parse import urljoin
    from urllib.parse import urlencode


from .entities import *

# Python 2.6 support work-around
if not hasattr(ElementTree, 'ParseError'):
    from xml.parsers import expat
    ElementTree.ParseError = expat.ExpatError

TIMEOUT = 16


class Lims(object):
    "LIMS interface through which all entity instances are retrieved."

    VERSION = 'v2'

    def __init__(self, baseuri, username, password, version=VERSION):
        """baseuri: Base URI for the GenoLogics server, excluding
                    the 'api' or version parts!
                    For example: https://genologics.scilifelab.se:8443/
        username: The account name of the user to login as.
        password: The password for the user account to login as.
        version: The optional LIMS API version, by default 'v2' 
        """
        self.baseuri = baseuri.rstrip('/') + '/'
        self.username = username
        self.password = password
        self.VERSION = version
        self.cache = dict()
        self.cache_list = []
        # For optimization purposes, enables requests to persist connections
        self.request_session = requests.Session()
        # The connection pool has a default size of 10
        self.adapter = requests.adapters.HTTPAdapter(pool_connections=100, pool_maxsize=100)
        self.request_session.mount('http://', self.adapter)
        # Cache tube Container type, used in create_sample
        self.tube = None

    def get_uri(self, *segments, **query):
        "Return the full URI given the path segments and optional query."
        segments = ['api', self.VERSION] + list(segments)
        url = urljoin(self.baseuri, '/'.join(segments))
        if query:
            url += '?' + urlencode(query)
        return url

    def get(self, uri, params=dict()):
        "GET data from the URI. Return the response XML as an ElementTree."
        try:
            r = self.request_session.get(uri, params=params,
                                         auth=(self.username, self.password),
                                         headers=dict(accept='application/xml'),
                                         timeout=TIMEOUT)
        except requests.exceptions.Timeout as e:
            raise type(e)("{0}, Error trying to reach {1}".format(e.message, uri))

        else:
            return self.parse_response(r)

    def get_file_contents(self, id=None, uri=None):
        """Returns the contents of the file of <ID> or <uri>"""
        if id:
            segments = ['api', self.VERSION, 'files', id, 'download']
        elif uri:
            segments = [uri, 'download']
        else:
            raise ValueError("id or uri required")
        url = urljoin(self.baseuri, '/'.join(segments))
        r = self.request_session.get(url, auth=(self.username, self.password), timeout=TIMEOUT)
        self.validate_response(r)
        return r.text

    def upload_new_file(self, entity, file_to_upload):
        """Upload a file and attach it to the provided entity."""
        file_to_upload = os.path.abspath(file_to_upload)
        if not os.path.isfile(file_to_upload):
            raise IOError("{} not found".format(file_to_upload))

        # Request the storage space on glsstorage
        # Create the xml to describe the file
        root = ElementTree.Element(nsmap('file:file'))
        s = ElementTree.SubElement(root, 'attached-to')
        s.text = entity.uri
        s = ElementTree.SubElement(root, 'original-location')
        s.text = file_to_upload
        root = self.post(
                uri=self.get_uri('glsstorage'),
                data=self.tostring(ElementTree.ElementTree(root))
        )

        # Create the file object
        root = self.post(
                uri=self.get_uri('files'),
                data=self.tostring(ElementTree.ElementTree(root))
        )
        file = File(self, uri=root.attrib['uri'])

        # Actually upload the file
        uri = self.get_uri('files', file.id, 'upload')
        r = requests.post(uri, files={'file': (file_to_upload, open(file_to_upload, 'rb'))},
                          auth=(self.username, self.password))
        self.validate_response(r)
        return file

    def put(self, uri, data, params=dict()):
        """PUT the serialized XML to the given URI.
        Return the response XML as an ElementTree.
        """
        r = requests.put(uri, data=data, params=params,
                         auth=(self.username, self.password),
                         headers={'content-type': 'application/xml',
                                  'accept': 'application/xml'})
        return self.parse_response(r)

    def post(self, uri, data, params=dict()):
        """POST the serialized XML to the given URI.
        Return the response XML as an ElementTree.
        """
        r = requests.post(uri, data=data, params=params,
                          auth=(self.username, self.password),
                          headers={'content-type': 'application/xml',
                                   'accept': 'application/xml'})
        return self.parse_response(r, accept_status_codes=[200, 201, 202])

    def delete(self, uri):
        """Issue a HTTP DELETE request."""
        r = requests.delete(uri, auth=(self.username, self.password))
        if not r.status_code == 204:
            raise requests.exceptions.HTTPError(str(r.content))

    def check_version(self):
        """Raise ValueError if the version for this interface
        does not match any of the versions given for the API.
        """
        uri = urljoin(self.baseuri, 'api')
        r = requests.get(uri, auth=(self.username, self.password))
        root = self.parse_response(r)
        tag = nsmap('ver:versions')
        assert tag == root.tag
        for node in root.findall('version'):
            if node.attrib['major'] == self.VERSION: return
        raise ValueError('version mismatch')

    def validate_response(self, response, accept_status_codes=[200]):
        """Parse the XML returned in the response.
        Raise an HTTP error if the response status is not one of the
        specified accepted status codes.
        """
        if response.status_code not in accept_status_codes:
            try:
                root = ElementTree.fromstring(response.content)
                node = root.find('message')
                if node is None:
                    response.raise_for_status()
                    message = "%s" % (response.status_code)
                else:
                    message = "%s: %s" % (response.status_code, node.text)
                node = root.find('suggested-actions')
                if node is not None:
                    message += ' ' + node.text
            except ElementTree.ParseError:  # some error messages might not follow the xml standard
                message = response.content
            raise requests.exceptions.HTTPError(message)
        return True

    def parse_response(self, response, accept_status_codes=[200]):
        """Parse the XML returned in the response.
        Raise an HTTP error if the response status is not 200.
        """
        self.validate_response(response, accept_status_codes)
        root = ElementTree.fromstring(response.content)
        return root

    def get_udfs(self, name=None, attach_to_name=None, attach_to_category=None, start_index=None):
        """Get a list of udfs, filtered by keyword arguments.
        name: name of udf
        attach_to_name: item in the system, to wich the udf is attached, such as 
            Sample, Project, Container, or the name of a process.
        attach_to_category: If 'attach_to_name' is the name of a process, such as 'CaliperGX QC (DNA)',
             then you need to set attach_to_category='ProcessType'. Must not be provided otherwise.
        start_index: Page to retrieve; all if None.
        """
        params = self._get_params(name=name,
                                  attach_to_name=attach_to_name,
                                  attach_to_category=attach_to_category,
                                  start_index=start_index)
        return self._get_instances(Udfconfig, params=params)

    def get_reagent_types(self, name=None, start_index=None):
        """Get a list of reqgent types, filtered by keyword arguments.
        name: reagent type  name, or list of names.
        start_index: Page to retrieve; all if None.
        """
        params = self._get_params(name=name,
                                  start_index=start_index)
        return self._get_instances(ReagentType, params=params)

    def get_labs(self, name=None, last_modified=None,
                 udf=dict(), udtname=None, udt=dict(), start_index=None):
        """Get a list of labs, filtered by keyword arguments.
        name: Lab name, or list of names.
        last_modified: Since the given ISO format datetime.
        udf: dictionary of UDFs with 'UDFNAME[OPERATOR]' as keys.
        udtname: UDT name, or list of names.
        udt: dictionary of UDT UDFs with 'UDTNAME.UDFNAME[OPERATOR]' as keys
             and a string or list of strings as value.
        start_index: Page to retrieve; all if None.
        """
        params = self._get_params(name=name,
                                  last_modified=last_modified,
                                  start_index=start_index)
        params.update(self._get_params_udf(udf=udf, udtname=udtname, udt=udt))
        return self._get_instances(Lab, params=params)

    def get_researchers(self, firstname=None, lastname=None, username=None,
                        last_modified=None,
                        udf=dict(), udtname=None, udt=dict(), start_index=None):
        """Get a list of researchers, filtered by keyword arguments.
        firstname: Researcher first name, or list of names.
        lastname: Researcher last name, or list of names.
        username: Researcher account name, or list of names.
        last_modified: Since the given ISO format datetime.
        udf: dictionary of UDFs with 'UDFNAME[OPERATOR]' as keys.
        udtname: UDT name, or list of names.
        udt: dictionary of UDT UDFs with 'UDTNAME.UDFNAME[OPERATOR]' as keys
             and a string or list of strings as value.
        start_index: Page to retrieve; all if None.
        """
        params = self._get_params(firstname=firstname,
                                  lastname=lastname,
                                  username=username,
                                  last_modified=last_modified,
                                  start_index=start_index)
        params.update(self._get_params_udf(udf=udf, udtname=udtname, udt=udt))
        return self._get_instances(Researcher, params=params)

    def get_projects(self, name=None, open_date=None, last_modified=None,
                     udf=dict(), udtname=None, udt=dict(), start_index=None):
        """Get a list of projects, filtered by keyword arguments.
        name: Project name, or list of names.
        open_date: Since the given ISO format date.
        last_modified: Since the given ISO format datetime.
        udf: dictionary of UDFs with 'UDFNAME[OPERATOR]' as keys.
        udtname: UDT name, or list of names.
        udt: dictionary of UDT UDFs with 'UDTNAME.UDFNAME[OPERATOR]' as keys
             and a string or list of strings as value.
        start_index: Page to retrieve; all if None.
        """
        params = self._get_params(name=name,
                                  open_date=open_date,
                                  last_modified=last_modified,
                                  start_index=start_index)
        params.update(self._get_params_udf(udf=udf, udtname=udtname, udt=udt))
        return self._get_instances(Project, params=params)

    def get_sample_number(self, name=None, projectname=None, projectlimsid=None,
                          udf=dict(), udtname=None, udt=dict(), start_index=None):
        """Gets the number of samples matching the query without fetching every
        sample, so it should be faster than len(get_samples()"""
        params = self._get_params(name=name,
                                  projectname=projectname,
                                  projectlimsid=projectlimsid,
                                  start_index=start_index)
        params.update(self._get_params_udf(udf=udf, udtname=udtname, udt=udt))
        root = self.get(self.get_uri(Sample._URI), params=params)
        total = 0
        while params.get('start-index') is None:  # Loop over all pages.
            total += len(root.findall("sample"))
            node = root.find('next-page')
            if node is None: break
            root = self.get(node.attrib['uri'], params=params)
        return total

    def get_samples(self, name=None, projectname=None, projectlimsid=None,
                    udf=dict(), udtname=None, udt=dict(), start_index=None):
        """Get a list of samples, filtered by keyword arguments.
        name: Sample name, or list of names.
        projectlimsid: Samples for the project of the given LIMS id.
        projectname: Samples for the project of the name.
        udf: dictionary of UDFs with 'UDFNAME[OPERATOR]' as keys.
        udtname: UDT name, or list of names.
        udt: dictionary of UDT UDFs with 'UDTNAME.UDFNAME[OPERATOR]' as keys
             and a string or list of strings as value.
        start_index: Page to retrieve; all if None.
        """
        params = self._get_params(name=name,
                                  projectname=projectname,
                                  projectlimsid=projectlimsid,
                                  start_index=start_index)
        params.update(self._get_params_udf(udf=udf, udtname=udtname, udt=udt))
        return self._get_instances(Sample, params=params)

    def get_artifacts(self, name=None, type=None, process_type=None,
                      artifact_flag_name=None, working_flag=None, qc_flag=None,
                      sample_name=None, samplelimsid=None, artifactgroup=None, containername=None,
                      containerlimsid=None, reagent_label=None,
                      udf=dict(), udtname=None, udt=dict(), start_index=None,
                      resolve=False):
        """Get a list of artifacts, filtered by keyword arguments.
        name: Artifact name, or list of names.
        type: Artifact type, or list of types.
        process_type: Produced by the process type, or list of types.
        artifact_flag_name: Tagged with the genealogy flag, or list of flags.
        working_flag: Having the given working flag; boolean.
        qc_flag: Having the given QC flag: UNKNOWN, PASSED, FAILED.
        sample_name: Related to the given sample name.
        samplelimsid: Related to the given sample id.
        artifactgroup: Belonging to the artifact group (experiment in client).
        containername: Residing in given container, by name, or list.
        containerlimsid: Residing in given container, by LIMS id, or list.
        reagent_label: having attached reagent labels.
        udf: dictionary of UDFs with 'UDFNAME[OPERATOR]' as keys.
        udtname: UDT name, or list of names.
        udt: dictionary of UDT UDFs with 'UDTNAME.UDFNAME[OPERATOR]' as keys
             and a string or list of strings as value.
        start_index: Page to retrieve; all if None.
        """
        params = self._get_params(name=name,
                                  type=type,
                                  process_type=process_type,
                                  artifact_flag_name=artifact_flag_name,
                                  working_flag=working_flag,
                                  qc_flag=qc_flag,
                                  sample_name=sample_name,
                                  samplelimsid=samplelimsid,
                                  artifactgroup=artifactgroup,
                                  containername=containername,
                                  containerlimsid=containerlimsid,
                                  reagent_label=reagent_label,
                                  start_index=start_index)
        params.update(self._get_params_udf(udf=udf, udtname=udtname, udt=udt))
        if resolve:
            return self.get_batch(self._get_instances(Artifact, params=params))
        else:
            return self._get_instances(Artifact, params=params)

    def get_containers(self, name=None, type=None,
                       state=None, last_modified=None,
                       udf=dict(), udtname=None, udt=dict(), start_index=None):
        """Get a list of containers, filtered by keyword arguments.
        name: Containers name, or list of names.
        type: Container type, or list of types.
        state: Container state: Empty, Populated, Discarded, Reagent-Only.
        last_modified: Since the given ISO format datetime.
        udf: dictionary of UDFs with 'UDFNAME[OPERATOR]' as keys.
        udtname: UDT name, or list of names.
        udt: dictionary of UDT UDFs with 'UDTNAME.UDFNAME[OPERATOR]' as keys
             and a string or list of strings as value.
        start_index: Page to retrieve; all if None.
        """
        params = self._get_params(name=name,
                                  type=type,
                                  state=state,
                                  last_modified=last_modified,
                                  start_index=start_index)
        params.update(self._get_params_udf(udf=udf, udtname=udtname, udt=udt))
        return self._get_instances(Container, params=params)

    def get_container_types(self, name):
        params = self._get_params(name=name)
        return self._get_instances(Containertype, params=params)

    def get_processes(self, last_modified=None, type=None,
                      inputartifactlimsid=None,
                      techfirstname=None, techlastname=None, projectname=None,
                      udf=dict(), udtname=None, udt=dict(), start_index=None):
        """Get a list of processes, filtered by keyword arguments.
        last_modified: Since the given ISO format datetime.
        type: Process type, or list of types.
        inputartifactlimsid: Input artifact LIMS id, or list of.
        udf: dictionary of UDFs with 'UDFNAME[OPERATOR]' as keys.
        udtname: UDT name, or list of names.
        udt: dictionary of UDT UDFs with 'UDTNAME.UDFNAME[OPERATOR]' as keys
             and a string or list of strings as value.
        techfirstname: First name of researcher, or list of.
        techlastname: Last name of researcher, or list of.
        projectname: Name of project, or list of.
        start_index: Page to retrieve; all if None.
        """
        params = self._get_params(last_modified=last_modified,
                                  type=type,
                                  inputartifactlimsid=inputartifactlimsid,
                                  techfirstname=techfirstname,
                                  techlastname=techlastname,
                                  projectname=projectname,
                                  start_index=start_index)
        params.update(self._get_params_udf(udf=udf, udtname=udtname, udt=udt))
        return self._get_instances(Process, params=params)

    def get_workflows(self, name=None):
<<<<<<< HEAD
=======
        """Get the list of existing workflows on the system """
>>>>>>> dcf70438
        params = self._get_params(name=name)
        return self._get_instances(Workflow, params=params)

    def get_process_types(self, displayname=None):
        """Get a list of process types with the specified name."""
        params = self._get_params(displayname=displayname)
        return self._get_instances(Processtype, params=params)

    def get_reagent_types(self, name=None):
        params = self._get_params(name=name)
        return self._get_instances(ReagentType, params=params)

    def get_reagent_kits(self, name=None):
        params = self._get_params(name=name)
        return self._get_instances(ReagentKit, params=params)

<<<<<<< HEAD
    def get_reagent_lots(self, name=None, kitname=None, number=None):
        params = self._get_params(name=name, kitname=kitname, number=number)
        return self._get_instances(ReagentLot, params=params)

    def get_protocols(self, name=None):
        """Get a list of protocol configuration entities.
        Optionally filter by protocol name."""
        params = self._get_params(name=name)
        return self._get_instances(ProtocolConfiguration, params=params)
=======
    def get_protocols(self, name=None):
        """Get the list of existing protocols on the system """
        params = self._get_params(name=name)
        return self._get_instances(Protocol, params=params)
>>>>>>> dcf70438

    def get_reagent_lots(self, name=None, kitname=None, number=None):
        params = self._get_params(name=name, kitname=kitname, number=number)
        return self._get_instances(ReagentLot, params=params)

    def get_reagent_kits(self, name=None, start_index=None):
        """Get a list of reagent kits, filtered by keyword arguments.
        name: reagent kit  name, or list of names.
        start_index: Page to retrieve; all if None.
        """
        params = self._get_params(name=name,
                                  start_index=start_index)
        return self._get_instances(ReagentKit, params=params)

    def get_reagent_lots(self, name=None, kitname=None, number=None,
                         start_index=None):
        """Get a list of reagent lots, filtered by keyword arguments.
        name: reagent kit  name, or list of names.
        kitname: name of the kit this lots belong to
        number: lot number or list of lot number
        start_index: Page to retrieve; all if None.
        """
        params = self._get_params(name=name, kitname=kitname, number=number,
                                  start_index=start_index)
        return self._get_instances(ReagentLot, params=params)

    def _get_params(self, **kwargs):
        "Convert keyword arguments to a kwargs dictionary."
        result = dict()
        for key, value in kwargs.items():
            if value is None: continue
            result[key.replace('_', '-')] = value
        return result

    def _get_params_udf(self, udf=dict(), udtname=None, udt=dict()):
        "Convert UDF-ish arguments to a params dictionary."
        result = dict()
        for key, value in udf.items():
            result["udf.%s" % key] = value
        if udtname is not None:
            result['udt.name'] = udtname
        for key, value in udt.items():
            result["udt.%s" % key] = value
        return result

    def _get_instances(self, klass, params=dict()):
        result = []
        tag = klass._TAG
        if tag is None:
            tag = klass.__name__.lower()
        root = self.get(self.get_uri(klass._URI), params=params)
        while params.get('start-index') is None:  # Loop over all pages.
            for node in root.findall(tag):
                result.append(klass(self, uri=node.attrib['uri']))
            node = root.find('next-page')
            if node is None: break
            root = self.get(node.attrib['uri'], params=params)
        return result

    def get_batch(self, instances, force=False):
        """Get the content of a set of instances using the efficient batch call.

        Returns the list of requested instances in arbitrary order, with duplicates removed
        (duplicates=entities occurring more than once in the instances argument).

        For Artifacts it is possible to have multiple instances with the same LIMSID but
        different URI, differing by a query parameter ?state=XX. If state is not
        given for an input URI, a state is added in the data returned by the batch
        API. In this case, the URI of the Entity object is not updated by this function
        (this is similar to how Entity.get() works). This may help with caching.

        The batch request API call collapses all requested Artifacts with different
        state into a single result with state equal to the state of the Artifact
        occurring at the last position in the list.
        """
        if not instances:
            return []
        root = ElementTree.Element(nsmap('ri:links'))
        needs_request = False
        instance_map = {}
        for instance in instances:
            instance_map[instance.id] = instance
            if force or instance.root is None:
                ElementTree.SubElement(root, 'link', dict(uri=instance.uri,
                                                          rel=instance.__class__._URI))
                needs_request = True

        if needs_request:
            uri = self.get_uri(instance.__class__._URI, 'batch/retrieve')
            data = self.tostring(ElementTree.ElementTree(root))
            root = self.post(uri, data)
            for node in root.getchildren():
                instance = instance_map[node.attrib['limsid']]
                instance.root = node
        return instance_map.values()

    def put_batch(self, instances):
        """Update multiple instances using a single batch request."""

        if not instances:
            return

        root = None  # XML root element for batch request

        for instance in instances:
            if root is None:
                klass = instance.__class__
                # Tag is art:details, con:details, etc.
                example_root = instance.root
                ns_uri = re.match("{(.*)}.*", example_root.tag).group(1)
                root = ElementTree.Element("{%s}details" % (ns_uri))

            root.append(instance.root)

        uri = self.get_uri(klass._URI, 'batch/update')
        data = self.tostring(ElementTree.ElementTree(root))
        root = self.post(uri, data)

    def route_artifacts(self, artifact_list, workflow_uri=None, stage_uri=None, unassign=False):
        root = ElementTree.Element(nsmap('rt:routing'))
        if unassign:
            s = ElementTree.SubElement(root, 'unassign')
        else:
            s = ElementTree.SubElement(root, 'assign')
        if workflow_uri:
            s.set('workflow-uri', workflow_uri)
        if stage_uri:
            s.set('stage-uri', stage_uri)
        for artifact in artifact_list:
            a = ElementTree.SubElement(s, 'artifact')
            a.set('uri', artifact.uri)

        uri = self.get_uri('route', 'artifacts')
        r = requests.post(uri, data=self.tostring(ElementTree.ElementTree(root)),
                          auth=(self.username, self.password),
                          headers={'content-type': 'application/xml',
                                   'accept': 'application/xml'})
        self.validate_response(r)

    def tostring(self, etree):
        "Return the ElementTree contents as a UTF-8 encoded XML string."
        outfile = BytesIO()
        self.write(outfile, etree)
        return outfile.getvalue()

    def write(self, outfile, etree):
        "Write the ElementTree contents as UTF-8 encoded XML to the open file."
        
        # TODO: Work-around for charset problems in API. To be reverted if we can ever submit raw
        # UTF-8 data again.
        # (Since this is a temporary measure, we're just doing it easy and making *another* BytesIO
        # buffer, even though this will normally be called via tostring, which also makes a BytesIO)
        tempfile = BytesIO()
        etree.write(tempfile, encoding='utf-8') #Python 2.6 compat: don't specify xml_declaration arg

        replace = {
                u'æ': u'a',
                u'Æ': u'A',
                u'ø': u'o',
                u'Ø': u'O',
                u'å': u'a',
                u'Å': u'A'
                }
        req = tempfile.getvalue().decode('utf-8')
        for pat,repl in replace.items():
            req = req.replace(pat, repl)
        outfile.write(req.encode('utf-8'))

    def create_step(self, step_configuration, inputs):
        """Creates a new protocol step instance. The inputs parameter is a list of 
		artifact inputs. Returns the new step."""
		
        root = ElementTree.Element('stp:step-creation', {'xmlns:stp': 'http://genologics.com/ri/step'})
        ElementTree.SubElement(root, "configuration", {'uri': step_configuration.uri})
        inputs_element = ElementTree.SubElement(root, "inputs")
        for i in inputs:
            ElementTree.SubElement(inputs_element, "input", {'uri': i.uri})

        root = self.post(self.get_uri("steps"), ElementTree.tostring(root))
        limsid = root.attrib.get('limsid')
        step = Step(self, id = limsid)
        step.root = root
        return step

    def create_lot(self, reagent_kit, name, lot_number=None, expiry_date=None,
            storage_location=None, notes=None, status=None):
        root = ElementTree.Element("lot:reagent-lot", {"xmlns:lot": "http://genologics.com/ri/reagentlot"})
        ElementTree.SubElement(root, 'reagent-kit', {'uri': reagent_kit.uri})
        ElementTree.SubElement(root, 'name').text = name
        if lot_number:
            ElementTree.SubElement(root, 'lot-number').text = lot_number
        if expiry_date:
            ElementTree.SubElement(root, 'expiry-date').text = expiry_date
        if storage_location:
            ElementTree.SubElement(root, 'storage_location').text = storage_location
        if notes:
            ElementTree.SubElement(root, 'notes').text = notes
        if status:
            ElementTree.SubElement(root, 'status').text = status
        xml_data = self.tostring(ElementTree.ElementTree(root))
        response = self.post(self.get_uri("reagentlots"), xml_data)
        lot = ReagentLot(self, uri=response.attrib['uri'])
        lot.root = response
        return lot

    def create_project(self, name, researcher, open_date=None, udf={}):
        """Create a project, specifying only the required information.

        Returns a new Project object."""
        root = ElementTree.Element('prj:project', {'xmlns:prj': 'http://genologics.com/ri/project'})
        ElementTree.SubElement(root, 'name').text = name
        ElementTree.SubElement(root, 'researcher', {'uri': researcher.uri})
        for k, v in udf.items():
            ElementTree.SubElement(root, 'udf:field',
                    {'xmlns:udf': 'http://genologics.com/ri/userdefined', 'name': k}
                    ).text = str(v)
        if open_date:
            ElementTree.SubElement(root, 'open-date').text = str(open_date)
        xml_data = self.tostring(ElementTree.ElementTree(root))
        response = self.post(self.get_uri("projects"), xml_data)
        project = Project(self, uri=response.attrib['uri'])
        project.root = response
        return project

    def create_container(self, type, name=None):
        root = ElementTree.Element('con:container', {'xmlns:con': 'http://genologics.com/ri/container'})
        ElementTree.SubElement(root, 'type', {'uri': type.uri})
        if name:
            ElementTree.SubElement(root, 'name').text = name
        xml_data = self.tostring(ElementTree.ElementTree(root))
        response = self.post(self.get_uri("containers"), xml_data)
        container = Container(self, uri=response.attrib['uri'])
        container.root = response
        return container

    def create_sample(self, name, project, container=None, well=None, udf={}):
        """Create a sample.  Returns a new Sample object."""
        root = ElementTree.Element('smp:samplecreation', {'xmlns:smp': 'http://genologics.com/ri/sample'})
        ElementTree.SubElement(root, 'name').text = name
        ElementTree.SubElement(root, 'project', {'uri': project.uri})
        create_container = container is None
        if create_container:
            if not self.tube:
                self.tube = self.get_container_types('Tube')[0]
            container = self.create_container(self.tube)
            well = '1:1'
        location = ElementTree.SubElement(root, 'location')
        ElementTree.SubElement(location, 'container', {'uri': container.uri})
        ElementTree.SubElement(location, 'value').text = well
        for k, v in udf.items():
            ElementTree.SubElement(root, 'udf:field',
                    {'xmlns:udf': 'http://genologics.com/ri/userdefined', 'name': k}
                    ).text = str(v)
        xml_data = self.tostring(ElementTree.ElementTree(root))
        try:
            response = self.post(self.get_uri("samples"), xml_data)
        except requests.exceptions.HTTPError:
            if create_container:
                container.delete()
            raise
        sample = Sample(self, uri=response.attrib['uri'])
        sample.root = response
        return sample

    def glsstorage(self, attached_to, original_location):
        """Allocates and returns a file resource in the glsstorage area. This 
        doesn't actually upload the file, it only sets up the metadata.

        attached_to should be an Entity, and original_location should be a string
        
        Returns a Glsstorage object, which contains information about
        a file or storage location, but does not yet have a LIMS ID. The POST 
        request done here fills in the content-location attribute."""

        proto_file = Glsstorage(self)
        proto_file.attached_to_uri = attached_to.uri
        proto_file.original_location = original_location
        xml_data = self.tostring(ElementTree.ElementTree(proto_file.root))
        glss_uri = self.get_uri("glsstorage")
        response = self.post(glss_uri, xml_data)
        return Glsstorage(self, root=response)
        
    def route_analytes(self, analytes, target):
        """Adding analytes to workflow or stage (target)."""

        root = ElementTree.Element('rt:routing', {'xmlns:rt': 'http://genologics.com/ri/routing'})
        if isinstance(target, Workflow):
            assign = ElementTree.SubElement(root, "assign", {'workflow-uri': target.uri})
        elif isinstance(target, Stage):
            assign = ElementTree.SubElement(root, "assign", {'stage-uri': target.uri})
        else:
            raise ValueError("target parameter must be a Workflow or Stage")

        do_request = False
        for i in analytes:
            ElementTree.SubElement(assign, "artifact", {'uri': i.uri})
            do_request = True

        if do_request:
            self.post(self.get_uri("route", "artifacts"), ElementTree.tostring(root))

    def set_default_next_step(self, step, analytes):
        """Assign analytes to default next step.

        Utilitiy function which implements a common use case."""

        if step.configuration.transitions:
            next_step_uri = step.configuration.transitions[0].get("next-step-uri")
            action = "nextstep"
        else:
            action = "complete"

        for next_action in step.actions.next_actions:
            if action == "nextstep":
                next_action['step-uri'] = next_step_uri
            next_action['action'] = action

        step.actions.put()

    def get_qc_results(self, analytes, qc_process_name):
        """Get QC results for a list of analytes, from a process which produces 
        ResultFiles, which had the specified analytes directly as inputs.

        qc_process_name: The name of the QC process to get results from.

        Returns the QC results (ResultFile artifacts) in the same order as
        the input list of analytes.

        Raises a KeyError if any sample does not have a QC result file.
        """

        qc_processes = self.get_processes(
                inputartifactlimsid=[a.id for a in analytes],
                type=qc_process_name
                )

        qc_results = {}
        # Uses most recent QC result for each sample
        for qc_process in sorted(qc_processes, key=lambda x: x.date_run):
            for i, o in qc_process.input_output_maps:
                if o and o['output-type'] == "ResultFile" and o['output-generation-type'] == 'PerInput':
                    qc_results[i['uri'].id] = o['uri']

        return [qc_results[a.id] for a in analytes]

<|MERGE_RESOLUTION|>--- conflicted
+++ resolved
@@ -419,10 +419,7 @@
         return self._get_instances(Process, params=params)
 
     def get_workflows(self, name=None):
-<<<<<<< HEAD
-=======
         """Get the list of existing workflows on the system """
->>>>>>> dcf70438
         params = self._get_params(name=name)
         return self._get_instances(Workflow, params=params)
 
@@ -439,22 +436,10 @@
         params = self._get_params(name=name)
         return self._get_instances(ReagentKit, params=params)
 
-<<<<<<< HEAD
-    def get_reagent_lots(self, name=None, kitname=None, number=None):
-        params = self._get_params(name=name, kitname=kitname, number=number)
-        return self._get_instances(ReagentLot, params=params)
-
-    def get_protocols(self, name=None):
-        """Get a list of protocol configuration entities.
-        Optionally filter by protocol name."""
-        params = self._get_params(name=name)
-        return self._get_instances(ProtocolConfiguration, params=params)
-=======
     def get_protocols(self, name=None):
         """Get the list of existing protocols on the system """
         params = self._get_params(name=name)
         return self._get_instances(Protocol, params=params)
->>>>>>> dcf70438
 
     def get_reagent_lots(self, name=None, kitname=None, number=None):
         params = self._get_params(name=name, kitname=kitname, number=number)
