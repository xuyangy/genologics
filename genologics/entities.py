"""Python interface to GenoLogics LIMS via its REST API.

Entities and their descriptors for the LIMS interface.

Per Kraulis, Science for Life Laboratory, Stockholm, Sweden.
Copyright (C) 2012 Per Kraulis
"""

from genologics.constants import nsmap
from genologics.descriptors import StringDescriptor, StringDictionaryDescriptor, UdfDictionaryDescriptor, \
    UdtDictionaryDescriptor, ExternalidListDescriptor, EntityDescriptor, BooleanDescriptor, EntityListDescriptor, \
    StringAttributeDescriptor, StringListDescriptor, DimensionDescriptor, IntegerDescriptor, \
    PlacementDictionaryDescriptor, InputOutputMapList, LocationDescriptor, NestedEntityListDescriptor, \
    ReagentLabelSetDescriptor, EntityAttributeDescriptor, ObjectListDescriptor, InlineEntityListDescriptor,\
    NestedStringListDescriptor, NestedAttributeListDescriptor, IntegerAttributeDescriptor

try:
    from urllib.parse import urlsplit, urlparse, parse_qs, urlunparse
except ImportError:
    from urlparse import urlsplit, urlparse, parse_qs, urlunparse

import requests
from xml.etree import ElementTree

import logging

logger = logging.getLogger(__name__)
CACHE_N_ENTRIES = 10000


class SampleHistory:
    """Class handling the history generation for a given sample/artifact
    AFAIK the only fields of the history that are read are proc.type and outart"""

    def __init__(self, sample_name=None, output_artifact=None, input_artifact=None, lims=None, pro_per_art=None,
                 test=False):
        self.processes_per_artifact = pro_per_art
        if lims:
            self.lims = lims
            if not (test):
                # this is now the default
                self.sample_name = sample_name
                self.alternate_history(output_artifact, input_artifact)
                self.art_map = None
            elif (sample_name) and pro_per_art:
                self.sample_name = sample_name
                self.make_sample_artifact_map()
                if output_artifact:
                    self.get_analyte_hist_sorted(output_artifact, input_artifact)
        else:
            logger.error("Tried to build History without lims")
            raise AttributeError("History cannot be computed without a valid lims object")

    def control(self):
        """this can be used to check the content of the object.
        """
        logger.info("SAMPLE NAME: {}".format(self.sample_name))
        logger.info("outart : {}".format(self.history_list[0]))
        # logger.info ("\nmap :")
        # for key, value in self.art_map.iteritems():
        #    logger.info(value[1]+"->"+value[0].id+"->"+key)
        logger.info("\nHistory :\n\n")
        logger.info("Input\tProcess\tProcess info")
        for key, dict in self.history.items():
            logger.info(key)
            for key2, dict2 in dict.items():
                logger.info("\t{}".format(key2))
                for key, value in dict2.items():
                    logger.info("\t\t{0}->{1}".format(key, (value if value is not None else "None")))
        logger.info("\nHistory List")
        for art in self.history_list:
            logger.info(art)

    def make_sample_artifact_map(self):
        """samp_art_map: connects each output artifact for a specific sample to its
        corresponding process and input artifact assuming, for a given sample,
        one input -> one process -> one output
        This function starts from the output,
        and creates an entry like this : output -> (process, input)"""
        samp_art_map = {}
        if self.sample_name:
            artifacts = self.lims.get_artifacts(sample_name=self.sample_name, type='Analyte', resolve=False)
            for one_art in artifacts:
                input_arts = one_art.input_artifact_list()
                for input_art in input_arts:
                    for samp in input_art.samples:
                        if samp.name == self.sample_name:
                            samp_art_map[one_art.id] = (one_art.parent_process, input_art.id)

        self.art_map = samp_art_map

    def alternate_history(self, out_art, in_art=None):
        """This is a try at another way to generate the history.
        This one iterates over Artifact.parent_process and Process.all_inputs()
        Then, it takes all the child processes for each input (because we want
        qc processes too) and puts everything in a dictionnary.
        """
        history = {}
        hist_list = []
        # getting the list of all expected analytes.
        artifacts = self.lims.get_artifacts(sample_name=self.sample_name, type='Analyte', resolve=False)
        processes = []
        inputs = []
        if in_art:
            # If theres an input artifact given, I need to make a loop for this one, before treating it as an output
            starting_art = in_art
            inputs.append(in_art)
            history[in_art] = {}
            # If there is a loacl map, use it. else, query the lims.
            if self.processes_per_artifact and in_art in self.processes_per_artifact:
                valid_pcs = self.processes_per_artifact[in_art]
            else:
                valid_pcs = self.lims.get_processes(inputartifactlimsid=in_art)

            for tempProcess in valid_pcs:
                history[in_art][tempProcess.id] = {'date': tempProcess.date_run,
                                                   'id': tempProcess.id,
                                                   'outart': (out_art if out_art in [out.id for out in tempProcess.all_outputs()] else None),
                                                   'inart': in_art,
                                                   'type': tempProcess.type.id,
                                                   'name': tempProcess.type.name}
        else:
            starting_art = out_art
        # main iteration
        # it is quite heavy on logger at info level
        not_done = True
        while not_done:
            logger.info("looking for " + (starting_art))
            not_done = False
            for o in artifacts:
                logger.info(o.id)
                if o.id == starting_art:
                    if o.parent_process is None:
                        # flow control : if there is no parent process, we can stop iterating, we're done.
                        not_done = False
                        break  # breaks the for artifacts, we are done anyway.
                    else:
                        not_done = True  # keep the loop running
                    logger.info("found it")
                    processes.append(o.parent_process)
                    logger.info("looking for inputs of " + o.parent_process.id)
                    for i in o.parent_process.all_inputs():
                        logger.info(i.id)
                        if i in artifacts:
                            history[i.id] = {}
                            for tempProcess in (self.processes_per_artifact[i.id] if self.processes_per_artifact else self.lims.get_processes(inputartifactlimsid=i.id)):  # If there is a loacl map, use it. else, query the lims.
                                history[i.id][tempProcess.id] = {'date': tempProcess.date_run,
                                                                 'id': tempProcess.id,
                                                                 'outart': (
                                                                 o.id if tempProcess.id == o.parent_process.id else None),
                                                                 'inart': i.id,
                                                                 'type': tempProcess.type.id,
                                                                 'name': tempProcess.type.name}

                            logger.info("found input " + i.id)
                            inputs.append(
                                i.id)  # this will be the sorted list of artifacts used to rebuild the history in order
                            # while increment
                            starting_art = i.id

                            break  # break the for allinputs, if we found the right one
                    break  # breaks the for artifacts if we matched the current one
        self.history = history
        self.history_list = inputs

    def get_analyte_hist_sorted(self, out_artifact, input_art=None):
        """Makes a history map of an artifac, using the samp_art_map
        of the corresponding sample.
        The samp_art_map object is built up from analytes. This means that it will not
        contain output-input info for processes wich have only files as output.
        This is logical since the samp_art_map object is used for building up the ANALYTE
        history of a sample. If you want to make the analyte history based on a
        resultfile, that is; if you want to give a resultfile as out_artifact here,
        and be given the historylist of analytes and processes for that file, you
        will also have to give the input artifact for the process that generated
        the resultfile for wich you want to get the history. In other words, if you
        want to get the History of the folowing scenario:

        History --- > Input_analyte -> Process -> Output_result_file

        then the arguments to this function should be:
        out_artifact = Output_result_file
        input_art = Input_analyte

        If you instead want the History of the folowing scenario:

        History --- > Input_analyte -> Process -> Output_analyte

        then you can skip the input_art argument and only set:
        out_artifact = Output_analyte
        """
        history = {}
        hist_list = []
        if input_art:
            # In_art = Artifact(lims,id=input_art)
            # try:
            #     pro = In_art.parent_process.id
            # except:
            #     pro = None
            history, out_artifact = self._add_out_art_process_conection_list(input_art, out_artifact, history)
            hist_list.append(input_art)
        while out_artifact in self.art_map:
            pro, input_art = self.art_map[out_artifact]
            hist_list.append(input_art)
            history, out_artifact = self._add_out_art_process_conection_list(input_art, out_artifact, history)
        self.history = history
        self.history_list = hist_list

    def _add_out_art_process_conection_list(self, input_art, out_artifact, history={}):
        """This function populates the history dict with process info per artifact.
        Maps an artifact to all the processes where its used as input and adds this
        info to the history dict. Observe that the output artifact for the input
        artifact in the historychain is given as input to this function. All
        processes that the input artifact has been involved in, but that are not
        part of the historychain get the outart set to None. This is very important."""
        # Use the local process map if we have one, else, query the lims
        for process in self.processes_per_artifact[input_art] if self.processes_per_artifact else lims.get_processes(
                inputartifactlimsid=input_art):
            # outputs = map(lambda a: (a.id), process.all_outputs())
            outputs = [a.id for a in process.all_outputs()]
            outart = out_artifact if out_artifact in outputs else None
            step_info = {'date': process.date_run,
                         'id': process.id,
                         'outart': outart,
                         'inart': input_art,
                         'type': process.type.id,
                         'name': process.type.name}
            if input_art in history:
                history[input_art][process.id] = step_info
            else:
                history[input_art] = {process.id: step_info}
        return history, input_art


class Entity(object):
    "Base class for the entities in the LIMS database."

    _TAG = None
    _URI = None
    _PREFIX = None

    def __new__(cls, lims, uri=None, id=None, _create_new=False):
        if not uri:
            if id:
                uri = lims.get_uri(cls._URI, id)
            elif _create_new:
                # create the Object without id or uri
                pass
            else:
                raise ValueError("Entity uri and id can't be both None")
        try:
            return lims.cache[uri]
        except KeyError:
            return object.__new__(cls)

    def __init__(self, lims, uri=None, id=None, _create_new=False):
        assert uri or id or _create_new
        if not _create_new:
            if hasattr(self, 'lims'): return
            if not uri:
                uri = lims.get_uri(self._URI, id)
            lims.cache[uri] = self
            lims.cache_list.append(uri)
            if len(lims.cache_list) > CACHE_N_ENTRIES:
                del lims.cache[lims.cache_list.pop(0)]
        self.lims = lims
        self._uri = uri
        self.root = None

    def __str__(self):
        return "%s(%s)" % (self.__class__.__name__, self.id)

    def __repr__(self):
        return "%s(%s)" % (self.__class__.__name__, self.uri)

    @property
    def uri(self):
        try:
            return self._uri
        except:
            return self._URI

    @property
    def id(self):
        "Return the LIMS id; obtained from the URI."
        parts = urlsplit(self.uri)
        return parts.path.split('/')[-1]

    def get(self, force=False):
        "Get the XML data for this instance."
        if not force and self.root is not None: return
        self.root = self.lims.get(self.uri)

    def put(self):
        "Save this instance by doing PUT of its serialized XML."
        data = self.lims.tostring(ElementTree.ElementTree(self.root))
        self.lims.put(self.uri, data)

    def post(self):
        "Save this instance with POST"
        data = self.lims.tostring(ElementTree.ElementTree(self.root))
        self.lims.post(self.uri, data)

    def delete(self):
        del self.lims.cache[self.uri]
        self.lims.cache_list.remove(self.uri)
        self.lims.delete(self.uri)

    @classmethod
    def _create(cls, lims, creation_tag=None, **kwargs):
        """Create an instance from attributes and return it"""
        instance = cls(lims, _create_new=True)
        if creation_tag:
            instance.root = ElementTree.Element(nsmap(cls._PREFIX + ':' + creation_tag))
        elif cls._TAG:
            instance.root = ElementTree.Element(nsmap(cls._PREFIX + ':' + cls._TAG))
        else:
            instance.root = ElementTree.Element(nsmap(cls._PREFIX + ':' + cls.__name__.lower()))
        for attribute in kwargs:
            if hasattr(instance, attribute):
                setattr(instance, attribute, kwargs.get(attribute))
            else:
                raise TypeError("%s create: got an unexpected keyword argument '%s'" % (cls.__name__, attribute))

        return instance

    @classmethod
    def create(cls, lims, creation_tag=None, **kwargs):
        """Create an instance from attributes then post it to the LIMS"""
        instance = cls._create(lims, creation_tag=None, **kwargs)
        data = lims.tostring(ElementTree.ElementTree(instance.root))
        instance.root = lims.post(uri=lims.get_uri(cls._URI), data=data)
        instance._uri = instance.root.attrib['uri']
        return instance


class Lab(Entity):
    "Lab; container of researchers."

    _URI = 'labs'
    _PREFIX = 'lab'

    name             = StringDescriptor('name')
    billing_address  = StringDictionaryDescriptor('billing-address')
    shipping_address = StringDictionaryDescriptor('shipping-address')
    udf              = UdfDictionaryDescriptor()
    udt              = UdtDictionaryDescriptor()
    externalids      = ExternalidListDescriptor()
    website          = StringDescriptor('website')


class Researcher(Entity):
    "Person; client scientist or lab personnel. Associated with a lab."

    _URI = 'researchers'
    _PREFIX = 'res'

    first_name  = StringDescriptor('first-name')
    last_name   = StringDescriptor('last-name')
    phone       = StringDescriptor('phone')
    fax         = StringDescriptor('fax')
    email       = StringDescriptor('email')
    initials    = StringDescriptor('initials')
    lab         = EntityDescriptor('lab', Lab)
    udf         = UdfDictionaryDescriptor()
    udt         = UdtDictionaryDescriptor()
    externalids = ExternalidListDescriptor()

    # credentials XXX

    @property
    def name(self):
        return "%s %s" % (self.first_name, self.last_name)


class Note(Entity):
    "Note attached to a project or a sample."

    content = StringDescriptor(None)  # root element


class Glsstorage(object):
    """File object for use while allocating a new file. It is not an
    Entity because it doesn't have a unique identifier."""

    attached_to_uri    = StringDescriptor('attached-to')
    content_location   = StringDescriptor('content-location')
    original_location  = StringDescriptor('original-location')

    def __init__(self, lims, root = None): 
        '''Specify an entity to attach the file: set attached_to to an entity object.

        The original location is required, but not used for anything.
        
        root is mainly used internally and should be left blank.'''

        self.lims = lims
        if root is not None:
            self.root = root
        else:
            self.root = ElementTree.Element(nsmap('file:file'))

    def get(self):
        """Get is a no-op for ProtoFile, but required to use the descriptors
        which are intended for Entities. There is no ultimate correct copy in 
        the LIMS, only the local data"""
        pass

    def post(self):
        """Posts to the files resource. Returns an actual File entity object"""

        xml_data = self.lims.tostring(ElementTree.ElementTree(self.root))
        response = self.lims.post(self.lims.get_uri('files'), xml_data)
        uri = response.attrib['uri']
        f = File(self.lims, uri)
        f.root = response
        return f


class File(Entity):
    "File attached to a project or a sample."

    _URI = 'files'

    attached_to       = StringDescriptor('attached-to')
    content_location  = StringDescriptor('content-location')
    original_location = StringDescriptor('original-location')
    is_published      = BooleanDescriptor('is-published')

    def download(self):
        url = "{0}/download".format(self.uri)
        response = self.lims.request_session.get(url,
                auth=(self.lims.username, self.lims.password))
        if response.status_code != 200:
            raise requests.exceptions.HTTPError("Failed to upload file, status code " +
                    str(response.status_code))
        else:
            return response.content

    def upload(self, data):
        url = "{0}/upload".format(self.uri)
        response = self.lims.request_session.post(
                url, auth=(self.lims.username, self.lims.password),
                files=dict(file=data))

        if response.status_code != 200:
            raise requests.exceptions.HTTPError("Failed to upload file, status code " +
                    str(response.status_code))


class Project(Entity):
    "Project concerning a number of samples; associated with a researcher."

    _URI = 'projects'
    _PREFIX = 'prj'

    name         = StringDescriptor('name')
    open_date    = StringDescriptor('open-date')
    close_date   = StringDescriptor('close-date')
    invoice_date = StringDescriptor('invoice-date')
    researcher   = EntityDescriptor('researcher', Researcher)
    udf          = UdfDictionaryDescriptor()
    udt          = UdtDictionaryDescriptor()
    files        = EntityListDescriptor(nsmap('file:file'), File)
    externalids  = ExternalidListDescriptor()
    # permissions XXX


class Sample(Entity):
    "Customer's sample to be analyzed; associated with a project."

    _URI = 'samples'
    _PREFIX = 'smp'

    name           = StringDescriptor('name')
    date_received  = StringDescriptor('date-received')
    date_completed = StringDescriptor('date-completed')
    project        = EntityDescriptor('project', Project)
    submitter      = EntityDescriptor('submitter', Researcher)
    # artifact: defined below
    udf            = UdfDictionaryDescriptor()
    udt            = UdtDictionaryDescriptor()
    notes          = EntityListDescriptor('note', Note)
    files          = EntityListDescriptor(nsmap('file:file'), File)
    externalids    = ExternalidListDescriptor()
    # biosource XXX


    @classmethod
    def create(cls, lims, container, position, **kwargs):
        """Create an instance of Sample from attributes then post it to the LIMS"""
        if not isinstance(container, Container):
            raise TypeError('%s is not of type Container'%container)
        instance = super(Sample, cls)._create(lims, creation_tag='samplecreation', **kwargs)

        location = ElementTree.SubElement(instance.root, 'location')
        ElementTree.SubElement(location, 'container', dict(uri=container.uri))
        position_element = ElementTree.SubElement(location, 'value')
        position_element.text = position
        data = lims.tostring(ElementTree.ElementTree(instance.root))
        instance.root = lims.post(uri=lims.get_uri(cls._URI), data=data)
        instance._uri = instance.root.attrib['uri']
        return instance


class Containertype(Entity):
    "Type of container for analyte artifacts."

    _TAG = 'container-type'
    _URI = 'containertypes'
    _PREFIX = 'ctp'

    name              = StringAttributeDescriptor('name')
    calibrant_wells   = StringListDescriptor('calibrant-well')
    unavailable_wells = StringListDescriptor('unavailable-well')
    x_dimension       = DimensionDescriptor('x-dimension')
    y_dimension       = DimensionDescriptor('y-dimension')


class Container(Entity):
    "Container for analyte artifacts."

    _URI = 'containers'
    _PREFIX = 'con'

    name           = StringDescriptor('name')
    type           = EntityDescriptor('type', Containertype)
    occupied_wells = IntegerDescriptor('occupied-wells')
    placements     = PlacementDictionaryDescriptor('placement')
    udf            = UdfDictionaryDescriptor()
    udt            = UdtDictionaryDescriptor()
    state          = StringDescriptor('state')

    def get_placements(self):
        """Get the dictionary of locations and artifacts
        using the more efficient batch call."""
        result = self.placements.copy()
        self.lims.get_batch(list(result.values()))
        return result


class Processtype(Entity):
    _TAG = 'process-type'
    _URI = 'processtypes'
    _PREFIX = 'ptp'

    name = StringAttributeDescriptor('name')
    # XXX


class Udfconfig(Entity):
    "Instance of field type (cnf namespace)."
    _URI = 'configuration/udfs'

    name                          = StringDescriptor('name')
    attach_to_name                = StringDescriptor('attach-to-name')
    attach_to_category            = StringDescriptor('attach-to-category')
    show_in_lablink               = BooleanDescriptor('show-in-lablink')
    allow_non_preset_values       = BooleanDescriptor('allow-non-preset-values')
    first_preset_is_default_value = BooleanDescriptor('first-preset-is-default-value')
    show_in_tables                = BooleanDescriptor('show-in-tables')
    is_editable                   = BooleanDescriptor('is-editable')
    is_deviation                  = BooleanDescriptor('is-deviation') 
    is_controlled_vocabulary      = BooleanDescriptor('is-controlled-vocabulary')
    presets                       = StringListDescriptor('preset') 



class Process(Entity):
    "Process (instance of Processtype) executed producing ouputs from inputs."

    _URI = 'processes'
    _PREFIX = 'prc'

    type              = EntityDescriptor('type', Processtype)
    type_name         = StringDescriptor('type')
    date_run          = StringDescriptor('date-run')
    technician        = EntityDescriptor('technician', Researcher)
    protocol_name     = StringDescriptor('protocol-name')
    input_output_maps = InputOutputMapList()
    udf               = UdfDictionaryDescriptor()
    udt               = UdtDictionaryDescriptor()
    files             = EntityListDescriptor(nsmap('file:file'), File)
    process_parameter = StringDescriptor('process-parameter')

    # instrument XXX
    # process_parameters XXX

    def outputs_per_input(self, inart, ResultFile=False, SharedResultFile=False, Analyte=False):
        """Getting all the output artifacts related to a particual input artifact"""

        inouts = [io for io in self.input_output_maps if io[0]['limsid'] == inart]
        if ResultFile:
            inouts = [io for io in inouts if io[1]['output-type'] == 'ResultFile']
        elif SharedResultFile:
            inouts = [io for io in inouts if io[1]['output-type'] == 'SharedResultFile']
        elif Analyte:
            inouts = [io for io in inouts if io[1]['output-type'] == 'Analyte']
        outs = [io[1]['uri'] for io in inouts]
        return outs

    def input_per_sample(self, sample):
        """gettiung all the input artifacts dereved from the specifyed sample"""
        ins_all = self.all_inputs()
        ins = []
        for inp in ins_all:
            for samp in inp.samples:
                if samp.name == sample and inp not in ins:
                    ins.append(inp)
        return ins

    def all_inputs(self, unique=True, resolve=False):
        """Retrieving all input artifacts from input_output_maps
        if unique is true, no duplicates are returned.
        """
        # if the process has no input, that is not standard and we want to know about it
        try:
            ids = [io[0]['limsid'] for io in self.input_output_maps]
        except TypeError:
            logger.error("Process ", self, " has no input artifacts")
            raise TypeError
        if unique:
            ids = list(frozenset(ids))
        if resolve:
            return self.lims.get_batch([Artifact(self.lims, id=id) for id in ids if id is not None])
        else:
            return [Artifact(self.lims, id=id) for id in ids if id is not None]

    def all_outputs(self, unique=True, resolve=False):
        """Retrieving all output artifacts from input_output_maps
        if unique is true, no duplicates are returned.
        """
        # Given how ids is structured, io[1] might be None : some process don't have an output.
        ids = [io[1]['limsid'] for io in self.input_output_maps if io[1] is not None]
        if unique:
            ids = list(frozenset(ids))
        if resolve:
            return self.lims.get_batch([Artifact(self.lims, id=id) for id in ids if id is not None])
        else:
            return [Artifact(self.lims, id=id) for id in ids if id is not None]

    def shared_result_files(self):
        """Retreve all resultfiles of output-generation-type PerAllInputs."""
        artifacts = self.all_outputs(unique=True)
        return [a for a in artifacts if a.output_type == 'SharedResultFile']

    def result_files(self):
        """Retreve all resultfiles of output-generation-type perInput."""
        artifacts = self.all_outputs(unique=True)
        return [a for a in artifacts if a.output_type == 'ResultFile']

    def analytes(self):
        """Retreving the output Analytes of the process, if existing. 
        If the process is not producing any output analytes, the input 
        analytes are returned. Input/Output is returned as a information string.
        Makes aggregate processes and normal processes look the same."""
        info = 'Output'
        artifacts = self.all_outputs(unique=True)
        analytes = [a for a in artifacts if a.type == 'Analyte']
        if len(analytes) == 0:
            artifacts = self.all_inputs(unique=True)
            analytes = [a for a in artifacts if a.type == 'Analyte']
            info = 'Input'
        return analytes, info

    def parent_processes(self):
        """Retrieving all parent processes through the input artifacts"""
        return [i_a.parent_process for i_a in self.all_inputs(unique=True)]

    def output_containers(self):
        """Retrieve all unique output containers"""
        cs = []
        for o_a in self.all_outputs(unique=True):
            if o_a.container:
                cs.append(o_a.container)
        return list(frozenset(cs))

    @property
    def step(self):
        """Retrive the Step coresponding to this process. They share the same id"""
        return Step(self.lims, id=self.id)


class ControlType(Entity):

    _URI = 'controltypes'

    supplier = StringDescriptor('supplier')
    catalogue_number = StringDescriptor('catalogue_number')
    website = StringDescriptor('website')
    concentration = StringDescriptor('concentration')
    archived = BooleanDescriptor('archived')
    single_step = BooleanDescriptor('single-step')


class Artifact(Entity):
    "Any process input or output; analyte or file."

    _URI = 'artifacts'
    _PREFIX = 'art'

    name           = StringDescriptor('name')
    type           = StringDescriptor('type')
    output_type    = StringDescriptor('output-type')
    parent_process = EntityDescriptor('parent-process', Process)
    volume         = StringDescriptor('volume')
    concentration  = StringDescriptor('concentration')
    qc_flag        = StringDescriptor('qc-flag')
    location       = LocationDescriptor('location')
    working_flag   = BooleanDescriptor('working-flag')
    samples        = EntityListDescriptor('sample', Sample)
    control_type   = EntityDescriptor('control-type', ControlType)
    udf            = UdfDictionaryDescriptor()
    files          = EntityListDescriptor(nsmap('file:file'), File)
    reagent_labels = ReagentLabelSetDescriptor()

    # artifact_flags XXX
    # artifact_groups XXX

    def input_artifact_list(self):
        """Returns the input artifact ids of the parrent process."""
        input_artifact_list = []
        try:
            for tuple in self.parent_process.input_output_maps:
                if tuple[1]['limsid'] == self.id:
                    input_artifact_list.append(tuple[0]['uri'])  # ['limsid'])
        except:
            pass
        return input_artifact_list

    def get_state(self):
        "Parse out the state value from the URI."
        parts = urlparse(self.uri)
        params = parse_qs(parts.query)
        try:
            return params['state'][0]
        except (KeyError, IndexError):
            return None

    @property
    def container(self):
        "The container where the artifact is located, or None"
        try:
            return self.location[0]
        except:
            return None

    def stateless(self):
        "returns the artefact independently of it's state"
        parts = urlparse(self.uri)
        if 'state' in parts[4]:
            stateless_uri = urlunparse([parts[0], parts[1], parts[2], parts[3], '', ''])
            return Artifact(self.lims, uri=stateless_uri)
        else:
            return self

    # XXX set_state ?
    state = property(get_state)
    stateless = property(stateless)

    def _get_workflow_stages_and_statuses(self):
        self.get()
        result = []
        rootnode = self.root.find('workflow-stages')
        for node in rootnode.findall('workflow-stage'):
            result.append((Stage(self.lims, uri=node.attrib['uri']), node.attrib['status'], node.attrib['name']))
        return result

    workflow_stages_and_statuses = property(_get_workflow_stages_and_statuses)


class AvailableProgram(Entity):
    """Program registered on the process type, which can be referenced directly from
    the step instance. Only represented by a tag in the Step entity, not at its own 
    resource."""

    name        = StringAttributeDescriptor('name')

    def get(self):
        pass

    def trigger(self):
        self.lims.post(self.uri, "")


class StepActions(Entity):
    """Actions associated with a step"""
    _escalation = None
    next_actions = NestedAttributeListDescriptor('next-action', 'next-actions')

    @property
    def escalation(self):
        if not self._escalation:
            self.get()
            self._escalation = {}
            for node in self.root.findall('escalation'):
                self._escalation['artifacts'] = []
                self._escalation['author'] = Researcher(self.lims,
                                                        uri=node.find('request').find('author').attrib.get('uri'))
                self._escalation['request'] = uri = node.find('request').find('comment').text
                if node.find('review') is not None:  # recommended by the Etree doc
                    self._escalation['status'] = 'Reviewed'
                    self._escalation['reviewer'] = Researcher(self.lims,
                                                              uri=node.find('review').find('author').attrib.get('uri'))
                    self._escalation['answer'] = uri = node.find('review').find('comment').text
                else:
                    self._escalation['status'] = 'Pending'

                for node2 in node.findall('escalated-artifacts'):
                    art = self.lims.get_batch([Artifact(self.lims, uri=ch.attrib.get('uri')) for ch in node2])
                    self._escalation['artifacts'].extend(art)
        return self._escalation

<<<<<<< HEAD

    def put(self):
        """Updates next actions, then put.""" 
        # In the future one may want to centralise the update handling into the descriptor.
        # For now we handle next actions as a special case, to be able to update the next actions,
        # while changing to use the NestedAttributeListDescriptor
        next_actions_elem = self.root.find('next-actions')
        if not next_actions_elem is None:
            next_actions = list(self.next_actions)
            next_actions_elem.clear()
            for na in next_actions:
                ElementTree.SubElement(next_actions_elem, 'next-action', attrib=na)

        super(StepActions, self).put()


class ProgramStatus(Entity):
    """Status of an EPP script, connected to a Step object"""

    _URI = None
    _TAG = 'program-status'

    step           = StringDescriptor('step')
    status         = StringDescriptor('status')
    message        = StringDescriptor('message')


class StepDetails(Entity):
    """Details resource contains an alternative representation of the
    information in processes (input/output maps, UDFs). In the details
    XML payload, these are nested under a parent XML element; 
    input-output-maps, fields. In time, the relevant descriptors may be
    generalised to work here too."""

    preset            = StringDescriptor('preset')


class Pool(object):
    """Pool object, represents a group of pooled samples."""

    def __init__(self, lims, root):
        self.lims = lims
        self.root = root

    name              = StringAttributeDescriptor('name')
    inputs            = EntityListDescriptor('input', Artifact)
    output            = EntityAttributeDescriptor('output-uri', Artifact)

    def get(self):
        """Don't have a uri to get, all data are in memory, but the 
        descriptors use get()."""
        pass


class StepPools(Entity):
    """Pooling (read-only representation).
    
    This is a temporary measure, it should probably be replaced with a fully
    read/write representation, including creation of pools. """

    pooled_inputs      = ObjectListDescriptor('pool', Pool, 'pooled-inputs')
    available_inputs   = NestedEntityListDescriptor('input', Artifact, 'available-inputs')


class OutputPlacement(object):

    def __init__(self, lims, root):
        self.lims = lims
        self.root = root

    artifact            = EntityAttributeDescriptor('uri', Artifact)
    location            = LocationDescriptor('location')

    get = lambda x: None

    def __repr__(self):
        return "OutputPlacement(%s->{%s,%s})" % (
                repr(self.artifact), repr(self.location[0]), repr(self.location[1])
                )

    def __str__(self):
        return "OutputPlacement(%s->{%s,%s})" % (
                self.artifact, self.location[0], self.location[1]
                )


class StepPlacements(Entity):
    """Placements subentity
    
    Gives access to the placements map in a Step."""

    selected_containers = NestedEntityListDescriptor('container', Container, 'selected-containers')
    output_placements   = ObjectListDescriptor('output-placement', OutputPlacement, 'output-placements')

    def post(self):
        """Serialize the current state of output_placements [Not supported]."""
        pass
=======
    def get_next_actions(self):
        actions = []
        self.get()
        if self.root.find('next-actions') is not None:
            for node in self.root.find('next-actions').findall('next-action'):
                action = {
                    'artifact': Artifact(self.lims, node.attrib.get('artifact-uri')),
                    'action': node.attrib.get('action'),
                }
                if node.attrib.get('step-uri'):
                    action['step'] = Step(self.lims, uri=node.attrib.get('step-uri'))
                if node.attrib.get('rework-step-uri'):
                    action['rework-step'] = Step(self.lims, uri=node.attrib.get('rework-step-uri'))
                actions.append(action)
        return actions
>>>>>>> c55b0813

    def set_next_actions(self, actions):
        for node in self.root.find('next-actions').findall('next-action'):
            art_uri = node.attrib.get('artifact-uri')
            action = [action for action in actions if action['artifact'].uri == art_uri][0]
            if 'action' in action: node.attrib['action'] = action.get('action')

    next_actions = property(get_next_actions, set_next_actions)


class ReagentKit(Entity):
    """Type of Reagent with information about the provider"""
    _URI = "reagentkits"
    _TAG = "reagent-kit"
    _PREFIX = 'kit'

    name     = StringDescriptor('name')
    supplier = StringDescriptor('supplier')
    website  = StringDescriptor('website')
    catalogue_number = StringDescriptor('catalogue-number')
    archived = BooleanDescriptor('archived')


class ReagentLot(Entity):
    """Reagent Lots contain information about a particualr lot of reagent used in a step"""
    _URI = "reagentlots"
    _TAG = "reagent-lot"
    _PREFIX = 'lot'

    reagent_kit        = EntityDescriptor('reagent-kit', ReagentKit)
    name               = StringDescriptor('name')
    lot_number         = StringDescriptor('lot-number')
    created_date       = StringDescriptor('created-date')
    last_modified_date = StringDescriptor('last-modified-date')
    expiry_date        = StringDescriptor('expiry-date')
    created_by         = EntityDescriptor('created-by', Researcher)
    last_modified_by   = EntityDescriptor('last-modified-by', Researcher)
    status             = StringDescriptor('status')
    usage_count        = IntegerDescriptor('usage-count')


class StepReagentLots(Entity):
    """A step's reagent lots subentity.
    
    To access the list of reagent lots for a step you need to do:
    step.reagentlots.reagent_lots
    because they are available through the reagentlots subentity (this).
    """

    reagent_lots = NestedEntityListDescriptor('reagent-lot', ReagentLot, 'reagent-lots')

<<<<<<< HEAD
    def set_reagent_lots(self, lots):
        """Sets the reagent lots for this step (removes any existing ones)."""

        self.get()
        reagent_lots_elem = self.root.find('reagent-lots')
        reagent_lots_elem.clear()
        for lot in lots:
            node = ElementTree.Element('reagent-lot', uri=lot.uri, limsid=lot.id)
            reagent_lots_elem.append(node)
        self.put()
=======
class StepDetails(Entity):
    """Detail associated with a step"""

    input_output_maps = InputOutputMapList('input-output-maps')
    udf = UdfDictionaryDescriptor('fields')
    udt = UdtDictionaryDescriptor('fields')
>>>>>>> c55b0813


class Step(Entity):
    "Step, as defined by the genologics API."

    _URI = 'steps'
    _PREFIX = 'stp'

<<<<<<< HEAD
    #configuration       = Assigned at end of file
    current_state       = StringAttributeDescriptor('current-state')
    program_status      = EntityDescriptor('program-status', ProgramStatus)
    available_programs  = InlineEntityListDescriptor('available-program', AvailableProgram, 'available-programs')
    reagentlots         = EntityDescriptor('reagent-lots', StepReagentLots)
    actions             = EntityDescriptor('actions', StepActions)
    details             = EntityDescriptor('details', StepDetails)
    pools               = EntityDescriptor('pools', StepPools)
    placements          = EntityDescriptor('placements', StepPlacements)

    def advance(self):
        """Advances to next stage (placement, record details, finish, etc)"""
        self.get()
        advance_uri = "{0}/advance".format(self.uri)
        data = self.lims.tostring(ElementTree.ElementTree(self.root))
        self.root = self.lims.post(advance_uri, data)
=======
    current_state = StringAttributeDescriptor('current-state')
    _reagent_lots = EntityDescriptor('reagent-lots', StepReagentLots)
    actions       = EntityDescriptor('actions', StepActions)
    placements    = EntityDescriptor('placements', StepPlacements)
    details       = EntityDescriptor('details', StepDetails)

    #program_status     = EntityDescriptor('program-status',StepProgramStatus)

    def advance(self):
        self.root = self.lims.post(
            uri="{}/advance".format(self.uri),
            data=self.lims.tostring(ElementTree.ElementTree(self.root))
        )

    @property
    def reagent_lots(self):
        return self._reagent_lots.reagent_lots
>>>>>>> c55b0813


class ProtocolStep(Entity):
    """Steps key in the Protocol object"""

    _TAG = 'step'
    # Step config is not resolvable using a URI and an ID alone, because
    # it's nested under a protocol.    
    _URI = None

    name                = StringAttributeDescriptor("name")
    type                = EntityDescriptor('type', Processtype)
    permittedcontainers = NestedStringListDescriptor('container-type', 'container-types')
    queue_fields        = NestedAttributeListDescriptor('queue-field', 'queue-fields')
    step_fields         = NestedAttributeListDescriptor('step-field', 'step-fields')
    sample_fields       = NestedAttributeListDescriptor('sample-field', 'sample-fields')
    step_properties     = NestedAttributeListDescriptor('step_property', 'step_properties')
    epp_triggers        = NestedAttributeListDescriptor('epp_trigger', 'epp_triggers')
    required_reagent_kits = NestedEntityListDescriptor('reagent-kit', ReagentKit, 'required-reagent-kits')
    # Transitions represent the allowed next steps for samples
    transitions         = NestedAttributeListDescriptor('transition', 'transitions')

    def queue(self):
        """Get the queue corresponding to this step."""
        return Queue(self.lims, id = self.id)


class Protocol(Entity):
    """Protocol, holding ProtocolSteps and protocol-properties"""
    _URI = 'configuration/protocols'
    _TAG = 'protocol'

    name        = StringAttributeDescriptor('name')
    index       = StringAttributeDescriptor('index')
    steps       = NestedEntityListDescriptor('step', ProtocolStep, 'steps')
    properties  = NestedAttributeListDescriptor('protocol-property', 'protocol-properties')


class Stage(Entity):
    """Holds Protocol/Workflow"""
    name     = StringAttributeDescriptor('name')
    index    = IntegerAttributeDescriptor('index')
    protocol = EntityDescriptor('protocol', Protocol)
    step     = EntityDescriptor('step', ProtocolStep)


class Workflow(Entity):
    """ Workflow, introduced in 3.5"""
    _URI = "configuration/workflows"
    _TAG = "workflow"

    name      = StringAttributeDescriptor("name")
    status    = StringAttributeDescriptor("status")
    protocols = NestedEntityListDescriptor('protocol', Protocol, 'protocols')
    stages    = NestedEntityListDescriptor('stage', Stage, 'stages')


class Queue(Entity):
    """Get the queue of analytes ready to start on a protocol step. 
    Give the protocol configuration ID"""

    _URI = 'queues'

    artifacts              = NestedEntityListDescriptor('artifact', Artifact, 'artifacts')
    protocol_step_config   = EntityAttributeDescriptor('protocol-step-uri', ProtocolStep)


class ReagentType(Entity):
    """Reagent Type, usually, indexes for sequencing"""
    _URI = "reagenttypes"
    _TAG = "reagent-type"

    category = StringDescriptor('reagent-category')
    name     = StringAttributeDescriptor('name')

    @property
    def sequence(self):
        self.get()
        for t in self.root.findall("special-type"):
            if t.attrib.get("name") == "Index":
                for child in t.findall("attribute"):
                    if child.attrib.get("name") == "Sequence":
                        return child.attrib.get("value")
        return None


class Queue(Entity):
    """Queue of a given step"""
    _URI = "queues"
    _TAG= "queue"
    _PREFIX = "que"

    artifacts=NestedEntityListDescriptor("artifact", Artifact, "artifacts")

Sample.artifact          = EntityDescriptor('artifact', Artifact)
StepActions.step         = EntityDescriptor('step', Step)
Stage.workflow           = EntityDescriptor('workflow', Workflow)
Artifact.workflow_stages = NestedEntityListDescriptor('workflow-stage', Stage, 'workflow-stages')
Step.configuration       = EntityDescriptor('configuration', ProtocolStep)
<|MERGE_RESOLUTION|>--- conflicted
+++ resolved
@@ -811,105 +811,6 @@
                     self._escalation['artifacts'].extend(art)
         return self._escalation
 
-<<<<<<< HEAD
-
-    def put(self):
-        """Updates next actions, then put.""" 
-        # In the future one may want to centralise the update handling into the descriptor.
-        # For now we handle next actions as a special case, to be able to update the next actions,
-        # while changing to use the NestedAttributeListDescriptor
-        next_actions_elem = self.root.find('next-actions')
-        if not next_actions_elem is None:
-            next_actions = list(self.next_actions)
-            next_actions_elem.clear()
-            for na in next_actions:
-                ElementTree.SubElement(next_actions_elem, 'next-action', attrib=na)
-
-        super(StepActions, self).put()
-
-
-class ProgramStatus(Entity):
-    """Status of an EPP script, connected to a Step object"""
-
-    _URI = None
-    _TAG = 'program-status'
-
-    step           = StringDescriptor('step')
-    status         = StringDescriptor('status')
-    message        = StringDescriptor('message')
-
-
-class StepDetails(Entity):
-    """Details resource contains an alternative representation of the
-    information in processes (input/output maps, UDFs). In the details
-    XML payload, these are nested under a parent XML element; 
-    input-output-maps, fields. In time, the relevant descriptors may be
-    generalised to work here too."""
-
-    preset            = StringDescriptor('preset')
-
-
-class Pool(object):
-    """Pool object, represents a group of pooled samples."""
-
-    def __init__(self, lims, root):
-        self.lims = lims
-        self.root = root
-
-    name              = StringAttributeDescriptor('name')
-    inputs            = EntityListDescriptor('input', Artifact)
-    output            = EntityAttributeDescriptor('output-uri', Artifact)
-
-    def get(self):
-        """Don't have a uri to get, all data are in memory, but the 
-        descriptors use get()."""
-        pass
-
-
-class StepPools(Entity):
-    """Pooling (read-only representation).
-    
-    This is a temporary measure, it should probably be replaced with a fully
-    read/write representation, including creation of pools. """
-
-    pooled_inputs      = ObjectListDescriptor('pool', Pool, 'pooled-inputs')
-    available_inputs   = NestedEntityListDescriptor('input', Artifact, 'available-inputs')
-
-
-class OutputPlacement(object):
-
-    def __init__(self, lims, root):
-        self.lims = lims
-        self.root = root
-
-    artifact            = EntityAttributeDescriptor('uri', Artifact)
-    location            = LocationDescriptor('location')
-
-    get = lambda x: None
-
-    def __repr__(self):
-        return "OutputPlacement(%s->{%s,%s})" % (
-                repr(self.artifact), repr(self.location[0]), repr(self.location[1])
-                )
-
-    def __str__(self):
-        return "OutputPlacement(%s->{%s,%s})" % (
-                self.artifact, self.location[0], self.location[1]
-                )
-
-
-class StepPlacements(Entity):
-    """Placements subentity
-    
-    Gives access to the placements map in a Step."""
-
-    selected_containers = NestedEntityListDescriptor('container', Container, 'selected-containers')
-    output_placements   = ObjectListDescriptor('output-placement', OutputPlacement, 'output-placements')
-
-    def post(self):
-        """Serialize the current state of output_placements [Not supported]."""
-        pass
-=======
     def get_next_actions(self):
         actions = []
         self.get()
@@ -925,7 +826,6 @@
                     action['rework-step'] = Step(self.lims, uri=node.attrib.get('rework-step-uri'))
                 actions.append(action)
         return actions
->>>>>>> c55b0813
 
     def set_next_actions(self, actions):
         for node in self.root.find('next-actions').findall('next-action'):
@@ -935,6 +835,102 @@
 
     next_actions = property(get_next_actions, set_next_actions)
 
+    def put(self):
+        """Updates next actions, then put.""" 
+        # In the future one may want to centralise the update handling into the descriptor.
+        # For now we handle next actions as a special case, to be able to update the next actions,
+        # while changing to use the NestedAttributeListDescriptor
+        next_actions_elem = self.root.find('next-actions')
+        if not next_actions_elem is None:
+            next_actions = list(self.next_actions)
+            next_actions_elem.clear()
+            for na in next_actions:
+                ElementTree.SubElement(next_actions_elem, 'next-action', attrib=na)
+
+        super(StepActions, self).put()
+
+
+class ProgramStatus(Entity):
+    """Status of an EPP script, connected to a Step object"""
+
+    _URI = None
+    _TAG = 'program-status'
+
+    step           = StringDescriptor('step')
+    status         = StringDescriptor('status')
+    message        = StringDescriptor('message')
+
+
+class StepDetails(Entity):
+    """Details resource contains an alternative representation of the
+    information in processes (input/output maps, UDFs). In the details
+    XML payload, these are nested under a parent XML element; 
+    input-output-maps, fields. In time, the relevant descriptors may be
+    generalised to work here too."""
+
+    preset            = StringDescriptor('preset')
+
+
+class Pool(object):
+    """Pool object, represents a group of pooled samples."""
+
+    def __init__(self, lims, root):
+        self.lims = lims
+        self.root = root
+
+    name              = StringAttributeDescriptor('name')
+    inputs            = EntityListDescriptor('input', Artifact)
+    output            = EntityAttributeDescriptor('output-uri', Artifact)
+
+    def get(self):
+        """Don't have a uri to get, all data are in memory, but the 
+        descriptors use get()."""
+        pass
+
+
+class StepPools(Entity):
+    """Pooling (read-only representation).
+    
+    This is a temporary measure, it should probably be replaced with a fully
+    read/write representation, including creation of pools. """
+
+    pooled_inputs      = ObjectListDescriptor('pool', Pool, 'pooled-inputs')
+    available_inputs   = NestedEntityListDescriptor('input', Artifact, 'available-inputs')
+
+
+class OutputPlacement(object):
+
+    def __init__(self, lims, root):
+        self.lims = lims
+        self.root = root
+
+    artifact            = EntityAttributeDescriptor('uri', Artifact)
+    location            = LocationDescriptor('location')
+
+    get = lambda x: None
+
+    def __repr__(self):
+        return "OutputPlacement(%s->{%s,%s})" % (
+                repr(self.artifact), repr(self.location[0]), repr(self.location[1])
+                )
+
+    def __str__(self):
+        return "OutputPlacement(%s->{%s,%s})" % (
+                self.artifact, self.location[0], self.location[1]
+                )
+
+
+class StepPlacements(Entity):
+    """Placements subentity
+    
+    Gives access to the placements map in a Step."""
+
+    selected_containers = NestedEntityListDescriptor('container', Container, 'selected-containers')
+    output_placements   = ObjectListDescriptor('output-placement', OutputPlacement, 'output-placements')
+
+    def post(self):
+        """Serialize the current state of output_placements [Not supported]."""
+        pass
 
 class ReagentKit(Entity):
     """Type of Reagent with information about the provider"""
@@ -977,7 +973,6 @@
 
     reagent_lots = NestedEntityListDescriptor('reagent-lot', ReagentLot, 'reagent-lots')
 
-<<<<<<< HEAD
     def set_reagent_lots(self, lots):
         """Sets the reagent lots for this step (removes any existing ones)."""
 
@@ -988,15 +983,13 @@
             node = ElementTree.Element('reagent-lot', uri=lot.uri, limsid=lot.id)
             reagent_lots_elem.append(node)
         self.put()
-=======
+
 class StepDetails(Entity):
     """Detail associated with a step"""
 
     input_output_maps = InputOutputMapList('input-output-maps')
     udf = UdfDictionaryDescriptor('fields')
     udt = UdtDictionaryDescriptor('fields')
->>>>>>> c55b0813
-
 
 class Step(Entity):
     "Step, as defined by the genologics API."
@@ -1004,31 +997,15 @@
     _URI = 'steps'
     _PREFIX = 'stp'
 
-<<<<<<< HEAD
-    #configuration       = Assigned at end of file
-    current_state       = StringAttributeDescriptor('current-state')
+    current_state = StringAttributeDescriptor('current-state')
+    actions       = EntityDescriptor('actions', StepActions)
+    placements    = EntityDescriptor('placements', StepPlacements)
+    details       = EntityDescriptor('details', StepDetails)
+    _reagent_lots = EntityDescriptor('reagent-lots', StepReagentLots)
+    pools               = EntityDescriptor('pools', StepPools)
     program_status      = EntityDescriptor('program-status', ProgramStatus)
     available_programs  = InlineEntityListDescriptor('available-program', AvailableProgram, 'available-programs')
     reagentlots         = EntityDescriptor('reagent-lots', StepReagentLots)
-    actions             = EntityDescriptor('actions', StepActions)
-    details             = EntityDescriptor('details', StepDetails)
-    pools               = EntityDescriptor('pools', StepPools)
-    placements          = EntityDescriptor('placements', StepPlacements)
-
-    def advance(self):
-        """Advances to next stage (placement, record details, finish, etc)"""
-        self.get()
-        advance_uri = "{0}/advance".format(self.uri)
-        data = self.lims.tostring(ElementTree.ElementTree(self.root))
-        self.root = self.lims.post(advance_uri, data)
-=======
-    current_state = StringAttributeDescriptor('current-state')
-    _reagent_lots = EntityDescriptor('reagent-lots', StepReagentLots)
-    actions       = EntityDescriptor('actions', StepActions)
-    placements    = EntityDescriptor('placements', StepPlacements)
-    details       = EntityDescriptor('details', StepDetails)
-
-    #program_status     = EntityDescriptor('program-status',StepProgramStatus)
 
     def advance(self):
         self.root = self.lims.post(
@@ -1039,8 +1016,6 @@
     @property
     def reagent_lots(self):
         return self._reagent_lots.reagent_lots
->>>>>>> c55b0813
-
 
 class ProtocolStep(Entity):
     """Steps key in the Protocol object"""
