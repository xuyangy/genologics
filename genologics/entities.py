"""Python interface to GenoLogics LIMS via its REST API.

Entities and their descriptors for the LIMS interface.

Per Kraulis, Science for Life Laboratory, Stockholm, Sweden.
Copyright (C) 2012 Per Kraulis
"""

import re
import urlparse
import datetime
import time
from collections import MutableSet
from xml.etree import ElementTree
import logging

logger = logging.getLogger(__name__)
CACHE_N_ENTRIES = 10000

_NSMAP = dict(
    art='http://genologics.com/ri/artifact',
    artgr='http://genologics.com/ri/artifactgroup',
    cnf='http://genologics.com/ri/configuration',
    con='http://genologics.com/ri/container',
    ctp='http://genologics.com/ri/containertype',
    exc='http://genologics.com/ri/exception',
    file='http://genologics.com/ri/file',
    inst='http://genologics.com/ri/instrument',
    lab='http://genologics.com/ri/lab',
    prc='http://genologics.com/ri/process',
    prj='http://genologics.com/ri/project',
    prop='http://genologics.com/ri/property',
    protcnf='http://genologics.com/ri/protocolconfiguration',
    protstepcnf='http://genologics.com/ri/stepconfiguration',
    prx='http://genologics.com/ri/processexecution',
    ptm='http://genologics.com/ri/processtemplate',
    ptp='http://genologics.com/ri/processtype',
    res='http://genologics.com/ri/researcher',
    ri='http://genologics.com/ri',
    rt='http://genologics.com/ri/routing',
    rtp='http://genologics.com/ri/reagenttype',
    smp='http://genologics.com/ri/sample',
    stg='http://genologics.com/ri/stage',
    stp='http://genologics.com/ri/step',
    udf='http://genologics.com/ri/userdefined',
    ver='http://genologics.com/ri/version',
    wkfcnf='http://genologics.com/ri/workflowconfiguration')

for prefix, uri in _NSMAP.iteritems():
    ElementTree._namespace_map[uri] = prefix

_NSPATTERN = re.compile(r'(\{)(.+?)(\})')

def nsmap(tag):
    "Convert from normal XML-ish namespace tag to ElementTree variant."
    parts = tag.split(':')
    if len(parts) != 2:
        raise ValueError("no namespace specifier in tag")
    return "{%s}%s" % (_NSMAP[parts[0]], parts[1])


class SampleHistory:
    """Class handling the history generation for a given sample/artifact
    AFAIK the only fields of the history that are read are proc.type and outart""" 

    def __init__(self, sample_name=None, output_artifact=None, input_artifact=None, lims=None, pro_per_art=None, test=False):
        self.processes_per_artifact=pro_per_art
        if lims:
            self.lims = lims
            if not (test):
                #this is now the default
                self.sample_name=sample_name
                self.alternate_history(output_artifact, input_artifact)
                self.art_map=None
            elif (sample_name) and pro_per_art:
                self.sample_name=sample_name
                self.make_sample_artifact_map()
                if output_artifact:
                    self.get_analyte_hist_sorted(output_artifact, input_artifact)
        else:
            logger.error("Tried to build History without lims")
            raise AttributeError("History cannot be computed without a valid lims object")


    def control(self):
        """this can be used to check the content of the object.
        """
        logger.info("SAMPLE NAME: {}".format(self.sample_name))
        logger.info("outart : {}".format(self.history_list[0]))
        #logger.info ("\nmap :")
        #for key, value in self.art_map.iteritems():
        #    logger.info(value[1]+"->"+value[0].id+"->"+key)
        logger.info ("\nHistory :\n\n")
        logger.info("Input\tProcess\tProcess info")
        for key, dict in self.history.iteritems():
            logger.info (key)
            for key2, dict2 in dict.iteritems():
                logger.info ("\t{}".format(key2))
                for key, value in dict2.iteritems():
                    logger.info ("\t\t{0}->{1}".format(key,(value if value is not None else "None")))
        logger.info ("\nHistory List")
        for art in self.history_list:
            logger.info (art)
        
    def make_sample_artifact_map(self):
        """samp_art_map: connects each output artifact for a specific sample to its 
        corresponding process and input artifact assuming, for a given sample,
        one input -> one process -> one output
        This function starts from the output, 
        and creates an entry like this : output -> (process, input)"""
        samp_art_map ={}
        if self.sample_name:
            artifacts = self.lims.get_artifacts(sample_name = self.sample_name, type = 'Analyte', resolve=False) 
            for one_art in artifacts:
                input_arts = one_art.input_artifact_list()
                for input_art in input_arts:
                    for samp in input_art.samples:
                        if samp.name == self.sample_name:
                            samp_art_map[one_art.id] = (one_art.parent_process, input_art.id)

        self.art_map=samp_art_map
    def alternate_history(self, out_art, in_art=None):
        """This is a try at another way to generate the history.
        This one iterates over Artifact.parent_process and Process.all_inputs()
        Then, it takes all the child processes for each input (because we want
        qc processes too) and puts everything in a dictionnary. 
        """
        history = {}
        hist_list = []
       #getting the list of all expected analytes.
        artifacts = self.lims.get_artifacts(sample_name = self.sample_name, type = 'Analyte', resolve=False)
        processes=[]
        inputs=[]
        if in_art:
            #If theres an input artifact given, I need to make a loop for this one, before treating it as an output
            starting_art=in_art
            inputs.append(in_art)
            history[in_art]={}
            #If there is a loacl map, use it. else, query the lims.
            if self.processes_per_artifact and in_art in self.processes_per_artifact:
                valid_pcs=self.processes_per_artifact[in_art]
            else:
                valid_pcs=self.lims.get_processes(inputartifactlimsid=in_art)

            for tempProcess in valid_pcs:
                history[in_art][tempProcess.id] = {'date' : tempProcess.date_run,
                                                   'id' : tempProcess.id,
                                                   'outart' : (out_art if out_art in [ out.id for out in tempProcess.all_outputs()] else None ),
                                                   'inart' : in_art,
                                                   'type' : tempProcess.type.id,
                                                   'name' : tempProcess.type.name}
        else:
            starting_art=out_art
        #main iteration    
        #it is quite heavy on logger at info level
        not_done=True
        while not_done:
            logger.info ("looking for "+(starting_art))
            not_done=False 
            for o in artifacts:
                logger.info (o.id)
                if o.id == starting_art:
                    if o.parent_process is None:
                        #flow control : if there is no parent process, we can stop iterating, we're done.
                        not_done=False
                        break #breaks the for artifacts, we are done anyway.
                    else:
                        not_done=True #keep the loop running
                    logger.info ("found it")
                    processes.append(o.parent_process)
                    logger.info ("looking for inputs of "+o.parent_process.id)
                    for i in o.parent_process.all_inputs():
                        logger.info (i.id)
                        if i in artifacts:
                            history[i.id]={}
                            for tempProcess in (self.processes_per_artifact[i.id] if self.processes_per_artifact else self.lims.get_processes(inputartifactlimsid=i.id)):#If there is a loacl map, use it. else, query the lims.
                                history[i.id][tempProcess.id] = {'date' : tempProcess.date_run,
                                                               'id' : tempProcess.id,
                                                               'outart' : (o.id if tempProcess.id == o.parent_process.id else None),
                                                               'inart' : i.id,
                                                               'type' : tempProcess.type.id,
                                                               'name' : tempProcess.type.name}



                            logger.info ("found input "+i.id)
                            inputs.append(i.id) #this will be the sorted list of artifacts used to rebuild the history in order
                            # while increment
                            starting_art=i.id
                            
                            break #break the for allinputs, if we found the right one
                    break # breaks the for artifacts if we matched the current one
        self.history=history
        self.history_list=inputs 


    def get_analyte_hist_sorted(self, out_artifact, input_art = None):
         """Makes a history map of an artifac, using the samp_art_map 
         of the corresponding sample.
         The samp_art_map object is built up from analytes. This means that it will not 
         contain output-input info for processes wich have only files as output. 
         This is logical since the samp_art_map object is used for building up the ANALYTE 
         history of a sample. If you want to make the analyte history based on a 
         resultfile, that is; if you want to give a resultfile as out_artifact here, 
         and be given the historylist of analytes and processes for that file, you 
         will also have to give the input artifact for the process that generated 
         the resultfile for wich you want to get the history. In other words, if you 
         want to get the History of the folowing scenario:        
 
         History --- > Input_analyte -> Process -> Output_result_file
         
         then the arguments to this function should be:
         out_artifact = Output_result_file
         input_art = Input_analyte
 
         If you instead want the History of the folowing scenario:
         
         History --- > Input_analyte -> Process -> Output_analyte
 
         then you can skip the input_art argument and only set:
         out_artifact = Output_analyte 
         """
         history = {}
         hist_list = []
         if input_art:
            # In_art = Artifact(lims,id=input_art)
            # try:
            #     pro = In_art.parent_process.id
            # except:
            #     pro = None
             history, out_artifact = self._add_out_art_process_conection_list(input_art, 
                                                         out_artifact, history)
             hist_list.append(input_art)
         while self.art_map.has_key(out_artifact):
             pro, input_art = self.art_map[out_artifact]
             hist_list.append(input_art)
             history, out_artifact = self._add_out_art_process_conection_list(input_art, 
                                                        out_artifact, history)
         self.history=history
         self.history_list=hist_list
 
    def _add_out_art_process_conection_list(self, input_art, out_artifact, history = {}):
        """This function populates the history dict with process info per artifact.
        Maps an artifact to all the processes where its used as input and adds this 
        info to the history dict. Observe that the output artifact for the input 
        artifact in the historychain is given as input to this function. All 
        processes that the input artifact has been involved in, but that are not 
        part of the historychain get the outart set to None. This is very important."""
        # Use the local process map if we have one, else, query the lims 
        for process in self.processes_per_artifact[input_art] if self.processes_per_artifact else lims.get_processes(inputartifactlimsid = inart):
            #outputs = map(lambda a: (a.id), process.all_outputs())
            outputs = [a.id for a in process.all_outputs()] 
            outart = out_artifact if out_artifact in outputs else None 
            step_info = {'date' : process.date_run,
                         'id' : process.id,
                         'outart' : outart,
                         'inart' : input_art,
                         'type' : process.type.id,
                         'name' : process.type.name}
            if history.has_key(input_art):
                history[input_art][process.id] = step_info
            else:
                history[input_art] = {process.id : step_info}
        return history, input_art

class BaseDescriptor(object):
    "Abstract base descriptor for an instance attribute."

    def __get__(self, instance, cls):
        raise NotImplementedError


class TagDescriptor(BaseDescriptor):
    """Abstract base descriptor for an instance attribute
    represented by an XML element.
    """

    def __init__(self, tag):
        self.tag = tag


class StringDescriptor(TagDescriptor):
    """An instance attribute containing a string value
    represented by an XML element.
    """

    def __get__(self, instance, cls):
        instance.get()
        node = self.get_node(instance)
        if node is None:
            return None
        else:
            return node.text

    def __set__(self, instance, value):
        instance.get()
        node = self.get_node(instance)
        if node is None:
            node = ElementTree.SubElement(instance.root, self.tag)
        node.text = value

    def get_node(self, instance):
        if self.tag:
            return instance.root.find(self.tag)
        else:
            return instance.root


class StringAttributeDescriptor(TagDescriptor):
    """An instance attribute containing a string value
    represented by an XML attribute.
    """

    def __get__(self, instance, cls):
        instance.get()
        return instance.root.attrib[self.tag]


class StringListDescriptor(TagDescriptor):
    """An instance attribute containing a list of strings
    represented by multiple XML elements.
    """

    def __get__(self, instance, cls):
        instance.get()
        result = []
        for node in instance.root.findall(self.tag):
            result.append(node.text)
        return result


class StringDictionaryDescriptor(TagDescriptor):
    """An instance attribute containing a dictionary of string key/values
    represented by a hierarchical XML element.
    """

    def __get__(self, instance, cls):
        instance.get()
        result = dict()
        node = instance.root.find(self.tag)
        if node is not None:
            for node2 in node.getchildren():
                result[node2.tag] = node2.text
        return result


class IntegerDescriptor(StringDescriptor):
    """An instance attribute containing an integer value
    represented by an XMl element.
    """

    def __get__(self, instance, cls):
        instance.get()
        node = self.get_node(instance)
        if node is None:
            return None
        else:
            return int(node.text)


class BooleanDescriptor(StringDescriptor):
    """An instance attribute containing a boolean value
    represented by an XMl element.
    """

    def __get__(self, instance, cls):
        instance.get()
        node = self.get_node(instance)
        if node is None:
            return None
        else:
            return node.text.lower() == 'true'


class UdfDictionary(object):
    "Dictionary-like container of UDFs, optionally within a UDT."

    def __init__(self, instance, udt=False):
        self.instance = instance
        self._udt = udt
        self._update_elems()
        self._prepare_lookup()
        self.location=0

    def get_udt(self):
        if self._udt == True:
            return None
        else:
            return self._udt

    def set_udt(self, name):
        assert isinstance(name, basestring)
        if not self._udt:
            raise AttributeError('cannot set name for a UDF dictionary')
        self._udt = name
        elem = self.instance.root.find(nsmap('udf:type'))
        assert elem is not None
        elem.set('name', name)

    udt = property(get_udt, set_udt)

    def _update_elems(self):
        self._elems = []
        if self._udt:
            elem = self.instance.root.find(nsmap('udf:type'))
            if elem is not None:
                self._udt = elem.attrib['name']
                self._elems = elem.findall(nsmap('udf:field'))
        else:
            tag = nsmap('udf:field')
            for elem in self.instance.root.getchildren():
                if elem.tag == tag:
                    self._elems.append(elem)

    def _prepare_lookup(self):
        self._lookup = dict()
        for elem in self._elems:
            type = elem.attrib['type'].lower()
            value = elem.text
            if not value:
                value = None
            elif type == 'numeric':
                try:
                    value = int(value)
                except ValueError:
                    value = float(value)
            elif type == 'boolean':
                value = value == 'true'
            elif type == 'date':
                value = datetime.date(*time.strptime(value, "%Y-%m-%d")[:3])
            self._lookup[elem.attrib['name']] = value

    def __contains__(self,key):
        try:
            self._lookup[key]
        except KeyError:
            return False
        return True

    def __getitem__(self, key):
        return self._lookup[key]

    def __setitem__(self, key, value):
        self._lookup[key] = value
        for node in self._elems:
            if node.attrib['name'] != key: continue
            vtype = node.attrib['type'].lower()

            if value is None:
                pass
            elif vtype == 'string':
                if not isinstance(value, basestring):
                    raise TypeError('String UDF requires str or unicode value')
            elif vtype == 'str':
                if not isinstance(value, basestring):
                    raise TypeError('String UDF requires str or unicode value')
            elif vtype == 'text':
                if not isinstance(value, basestring):
                    raise TypeError('Text UDF requires str or unicode value')
            elif vtype == 'numeric':
                if not isinstance(value, (int, float)):
                    raise TypeError('Numeric UDF requires int or float value')
                value = str(value)
            elif vtype == 'boolean':
                if not isinstance(value, bool):
                    raise TypeError('Boolean UDF requires bool value')
                value = value and 'True' or 'False'
            elif vtype == 'date':
                if not isinstance(value, datetime.date): # Too restrictive?
                    raise TypeError('Date UDF requires datetime.date value')
                value = str(value)
            elif vtype == 'uri':
                if not isinstance(value, basestring):
                    raise TypeError('URI UDF requires str or punycode (unicode) value')
                value = str(value)
            else:
                raise NotImplemented("UDF type '%s'" % vtype)
            if not isinstance(value, unicode):
                value = unicode(value, 'UTF-8')
            node.text = value
            break
        else:                           # Create new entry; heuristics for type
            if isinstance(value, basestring):
                vtype = '\n' in value and 'Text' or 'String'
            elif isinstance(value, bool):
                vtype = 'Boolean'
                value = value and 'True' or 'False'
            elif isinstance(value, (int, float)):
                vtype = 'Numeric'
            elif isinstance(value, datetime.date):
                vtype = 'Date'
                value = str(value)
            else:
                raise NotImplementedError("Cannot handle value of type '%s'"
                                          " for UDF" % type(value))
            if self._udt:
                root = self.instance.root.find(nsmap('udf:type'))
            else:
                root = self.instance.root
            elem = ElementTree.SubElement(root,
                                          nsmap('udf:field'),
                                          type=vtype,
                                          name=key)
            if not isinstance(value, unicode):
                value = unicode(str(value), 'UTF-8')
            elem.text = value

    def __delitem__(self, key):
        del self._lookup[key]
        for node in self._elems:
            if node.attrib['name'] == key:
                self.instance.root.remove(node)
                break

    def items(self):
        return self._lookup.items()

    def clear(self):
        for elem in self._elems:
            self.instance.root.remove(elem)
        self._update_elems()

    def __iter__(self):
        return self

    def next(self):
        try:
            ret=self._lookup.keys()[self.location]
        except IndexError:
            raise StopIteration()
        self.location = self.location + 1
        return ret

    def get(self, key, default=None):
        return self._lookup.get(key, default)



class UdfDictionaryDescriptor(BaseDescriptor):
    """An instance attribute containing a dictionary of UDF values
    represented by multiple XML elements.
    """

    _UDT = False

    def __get__(self, instance, cls):
    	instance.get()
   	self.value = UdfDictionary(instance, udt=self._UDT)
   	return self.value

class UdtDictionaryDescriptor(UdfDictionaryDescriptor):
    """An instance attribute containing a dictionary of UDF values
    in a UDT represented by multiple XML elements.
    """

    _UDT = True


class PlacementDictionaryDescriptor(TagDescriptor):
    """An instance attribute containing a dictionary of locations
    keys and artifact values represented by multiple XML elements.
    """

    def __get__(self, instance, cls):
    	instance.get()
      	self.value = dict()
      	for node in instance.root.findall(self.tag):
            key = node.find('value').text
            self.value[key] = Artifact(instance.lims,uri=node.attrib['uri'])
       	return self.value


class ExternalidListDescriptor(BaseDescriptor):
    """An instance attribute yielding a list of tuples (id, uri) for
    external identifiers represented by multiple XML elements.
    """

    def __get__(self, instance, cls):
        instance.get()
        result = []
        for node in instance.root.findall(nsmap('ri:externalid')):
            result.append((node.attrib.get('id'), node.attrib.get('uri')))
        return result


class EntityDescriptor(TagDescriptor):
    "An instance attribute referencing another entity instance."

    def __init__(self, tag, klass):
        super(EntityDescriptor, self).__init__(tag)
        self.klass = klass

    def __get__(self, instance, cls):
        instance.get()
        node = instance.root.find(self.tag)
        if node is None:
            return None
        else:
            return self.klass(instance.lims, uri=node.attrib['uri'])


class EntityAttributeDescriptor(BaseDescriptor):
    """An instance attribute referencing another entity instance, implemented
    as an attribute on the root node."""

    def __init__(self, attribute, klass):
        super(EntityAttributeDescriptor, self).__init__()
        self.attribute = attribute
        self.klass = klass

    def __get__(self, instance, cls):
        instance.get()
        attr = instance.root.attrib.get(self.attribute)
        if attr is None:
            return None
        else:
            return self.klass(instance.lims, uri=attr)


class EntityListDescriptor(EntityDescriptor):
    """An instance attribute yielding a list of entity instances
    represented by multiple XML elements.
    """

    def __get__(self, instance, cls):
        instance.get()
        result = []
        for node in instance.root.findall(self.tag):
            result.append(self.klass(instance.lims, uri=node.attrib['uri']))

        return result


class NestedAttributeListDescriptor(StringAttributeDescriptor):
    """An instance yielding a list of dictionnaries of attributes
       for a nested xml list of XML elements"""
    def __init__(self, tag, *args):
        super(StringAttributeDescriptor, self).__init__(tag)
        self.tag      = tag
        self.rootkeys = args

    def __get__(self, instance, cls):
        instance.get()
        result = []
        rootnode=instance.root
        for rootkey in self.rootkeys:
            rootnode=rootnode.find(rootkey)
        for node in rootnode.findall(self.tag):
            result.append(node.attrib)
        return result

class NestedStringListDescriptor(StringListDescriptor):
    """An instance yielding a list of strings
        for a nested list of xml elements"""
    def __init__(self, tag, *args):
        super(StringListDescriptor, self).__init__(tag)
        self.tag      = tag
        self.rootkeys = args

    def __get__(self, instance, cls):
        instance.get()
        result = []
        rootnode=instance.root
        for rootkey in self.rootkeys:
            rootnode=rootnode.find(rootkey)
        for node in rootnode.findall(self.tag):
            result.append(node.text)
        return result

class NestedEntityListDescriptor(EntityListDescriptor):
    """same as EntityListDescriptor, but works on nested elements"""

    def __init__(self, tag, klass, *args):
        super(EntityListDescriptor, self).__init__(tag, klass)
        self.klass    = klass
        self.tag      = tag
        self.rootkeys = args

    def __get__(self, instance, cls):
        instance.get()
        result = []
        rootnode=instance.root
        for rootkey in self.rootkeys:
            rootnode=rootnode.find(rootkey)
        for node in rootnode.findall(self.tag):
            result.append(self.klass(instance.lims, uri=node.attrib['uri']))
        return result

class InlineEntityListDescriptor(EntityListDescriptor):
    """EntityListDescriptor which saves the XML tags in the parent entity as the
    root elements of the referenced entities. Useful when the full body of the 
    referenced entity is enclosed in the parent."""

    def __init__(self, tag, klass, *args):
        super(EntityListDescriptor, self).__init__(tag, klass)
        self.rootkeys = args

    def __get__(self, instance, cls):
        instance.get()
        result = []
        rootnode=instance.root
        for rootkey in self.rootkeys:
            rootnode=rootnode.find(rootkey)
        for node in rootnode.findall(self.tag):
            entity = self.klass(instance.lims, uri=node.attrib['uri'])
            entity.root = node
            result.append(entity)
        return result

class DimensionDescriptor(TagDescriptor):
    """An instance attribute containing a dictionary specifying
    the properties of a dimension of a container type.
    """

    def __get__(self, instance, cls):
        instance.get()
        node = instance.root.find(self.tag)
        return dict(is_alpha = node.find('is-alpha').text.lower() == 'true',
                    offset = int(node.find('offset').text),
                    size = int(node.find('size').text))


class LocationDescriptor(TagDescriptor):
    """An instance attribute containing a tuple (container, value)
    specifying the location of an analyte in a container.
    """

    def __get__(self, instance, cls):
        instance.get()
        node = instance.root.find(self.tag)
        uri = node.find('container').attrib['uri']
        return Container(instance.lims, uri=uri), node.find('value').text


class ReagentLabelSet(MutableSet):
    """Holds infomation about reagent labels. Acts like a set, but
    also updates the underlying XML. It thus supports adding and deleting
    reagent labels."""

    def __init__(self, root):
        self.root = root
        self.value = set()
        for node in self.root.findall('reagent-label'):
            try:
                self.value.add(node.attrib['name'])
            except KeyError:
                pass

    def __contains__(self, i): return i in self.value

    def __iter__(self): return self.value.__iter__()

    def __len__(self): return len(self.value)

    def discard(self, name):
        remove_node = None
        for node in self.root.findall('reagent-label'):
            try:
                if node.attrib['name'] == name:
                   remove_node = node
                   break
            except (AttributeError, KeyError):
                pass

        self.root.remove(node)
        self.value.remove(name)

    def add(self, name):
        self.value.add(name)
        ElementTree.SubElement(self.root, 'reagent-label', {'name': name})

    def __str__(self):
        return str(self.value)

    def __getitem__(self, index):
        """Emulate list-like indexing to support code written when this was 
        a list."""
        return list(self.value)[index]


class ReagentLabelSetDescriptor(BaseDescriptor):
    """An instance attribute yielding a list of reagent labels.

    Allows read-write access."""
    def __get__(self, instance, cls):
        instance.get()
        return ReagentLabelSet(instance.root)


class InputOutputMapList(BaseDescriptor):
    """An instance attribute yielding a list of tuples (input, output)
    where each item is a dictionary, representing the input/output
    maps of a Process instance.
    """

    def __get__(self, instance, cls):
        instance.get()
        self.value = []
        for node in instance.root.findall('input-output-map'):
            input = self.get_dict(instance.lims, node.find('input'))
            output = self.get_dict(instance.lims, node.find('output'))
            self.value.append((input, output))
        return self.value

    def get_dict(self, lims, node):
        if node is None: return None
        result = dict()
        for key in ['limsid', 'output-type', 'output-generation-type']:
            try:
                result[key] = node.attrib[key]
            except KeyError:
                pass
            for uri in ['uri', 'post-process-uri']:
                try:
                    result[uri] = Artifact(lims, uri=node.attrib[uri])
                except KeyError:
                    pass
        node = node.find('parent-process')
        if node is not None:
            result['parent-process'] = Process(lims, node.attrib['uri'])
        return result


class Entity(object):
    "Base class for the entities in the LIMS database."

    _TAG = None
    _URI = None

    def __new__(cls, lims, uri=None, id=None):
        if not uri:
            if not id:
                raise ValueError("Entity uri and id can't be both None")
            else:
                uri = lims.get_uri(cls._URI, id)

        try:
            return lims.cache[uri]
        except KeyError:
            return object.__new__(cls)

    def __init__(self, lims, uri=None, id=None):
        assert uri or id
        if hasattr(self, 'lims'): return
        if not uri:
            uri = lims.get_uri(self._URI, id)
        lims.cache[uri] = self
        lims.cache_list.append(uri)
        if len(lims.cache_list) > CACHE_N_ENTRIES:
            del lims.cache[lims.cache_list.pop(0)]
        self.lims = lims
        self._uri = uri
        self.root = None

    def __str__(self):
        return "%s(%s)" % (self.__class__.__name__, self.id)

    def __repr__(self):
        return "%s(%s)" % (self.__class__.__name__, self.uri)

    @property
    def uri(self):
        try:
            return self._uri
        except:
            return self._URI

    @property
    def id(self):
        "Return the LIMS id; obtained from the URI."
        parts = urlparse.urlsplit(self.uri)
        return parts.path.split('/')[-1]

    def get(self, force=False):
        "Get the XML data for this instance."
        if not force and self.root is not None: return
        self.root = self.lims.get(self.uri)

    def put(self):
        "Save this instance by doing PUT of its serialized XML."
        data = self.lims.tostring(ElementTree.ElementTree(self.root))
        self.lims.put(self.uri, data)


class Lab(Entity):
    "Lab; container of researchers."

    _URI = 'labs'

    name             = StringDescriptor('name')
    billing_address  = StringDictionaryDescriptor('billing-address')
    shipping_address = StringDictionaryDescriptor('shipping-address')
    udf              = UdfDictionaryDescriptor()
    udt              = UdtDictionaryDescriptor()
    externalids      = ExternalidListDescriptor()
    website          = StringDescriptor('website')


class Researcher(Entity):
    "Person; client scientist or lab personnel. Associated with a lab."

    _URI = 'researchers'

    first_name  = StringDescriptor('first-name')
    last_name   = StringDescriptor('last-name')
    phone       = StringDescriptor('phone')
    fax         = StringDescriptor('fax')
    email       = StringDescriptor('email')
    initials    = StringDescriptor('initials')
    lab         = EntityDescriptor('lab', Lab)
    udf         = UdfDictionaryDescriptor()
    udt         = UdtDictionaryDescriptor()
    externalids = ExternalidListDescriptor()
    # credentials XXX

    @property
    def name(self):
        return u"%s %s" % (self.first_name, self.last_name)


class Note(Entity):
    "Note attached to a project or a sample."

    content = StringDescriptor(None)    # root element


class Glsstorage(object):
    """File object for use while allocating a new file. It is not an
    Entity because it doesn't have a unique identifier."""

    attached_to_uri    = StringDescriptor('attached-to')
    content_location   = StringDescriptor('content-location')
    original_location  = StringDescriptor('original-location')

    def __init__(self, lims, root = None): 
        '''Specify an entity to attach the file: set attached_to to an entity object.

        The original location is required, but not used for anything.
        
        root is mainly used internally and should be left blank.'''

        self.lims = lims
        if root is not None:
            self.root = root
        else:
            self.root = ElementTree.Element(nsmap('file:file'))

    def get(self):
        """Get is a no-op for ProtoFile, but required to use the descriptors
        which are intended for Entities. There is no ultimate correct copy in 
        the LIMS, only the local data"""
        pass

    def post(self):
        """Posts to the files resource. Returns an actual File entity object"""

        xml_data = self.lims.tostring(ElementTree.ElementTree(self.root))
        response = self.lims.post(self.lims.get_uri('files'), xml_data)
        uri = response.attrib['uri']
        f = File(self.lims, uri)
        f.root = response
        return f


class File(Entity):
    "File attached to a project or a sample."

    _URI = 'files'

    attached_to       = StringDescriptor('attached-to')
    content_location  = StringDescriptor('content-location')
    original_location = StringDescriptor('original-location')
    is_published      = BooleanDescriptor('is-published')

    def download(self):
        lims = self.lims
        url = "{0}/download".format(self.uri)
        r = lims.request_session.get(url,
                auth=(lims.username, lims.password))
        return r.content

    def upload(self, data):
        url = "{0}/upload".format(self.uri)
        r = self.lims.request_session.post(
                url, auth=(self.lims.username, self.lims.password),
                files=dict(file=data))


class Project(Entity):
    "Project concerning a number of samples; associated with a researcher."

    _URI = 'projects'

    name          = StringDescriptor('name')
    open_date     = StringDescriptor('open-date')
    close_date    = StringDescriptor('close-date')
    invoice_date  = StringDescriptor('invoice-date')
    researcher    = EntityDescriptor('researcher', Researcher)
    udf           = UdfDictionaryDescriptor()
    udt           = UdtDictionaryDescriptor()
    files         = EntityListDescriptor(nsmap('file:file'), File)
    externalids   = ExternalidListDescriptor()
    # permissions XXX


class Sample(Entity):
    "Customer's sample to be analyzed; associated with a project."

    _URI = 'samples'

    name           = StringDescriptor('name')
    date_received  = StringDescriptor('date-received')
    date_completed = StringDescriptor('date-completed')
    project        = EntityDescriptor('project', Project)
    submitter      = EntityDescriptor('submitter', Researcher)
    # artifact: defined below
    udf            = UdfDictionaryDescriptor()
    udt            = UdtDictionaryDescriptor()
    notes          = EntityListDescriptor('note', Note)
    files          = EntityListDescriptor(nsmap('file:file'), File)
    externalids    = ExternalidListDescriptor()
    # biosource XXX


class Containertype(Entity):
    "Type of container for analyte artifacts."

    _TAG = 'container-type'
    _URI = 'containertypes'

    name              = StringAttributeDescriptor('name')
    calibrant_wells   = StringListDescriptor('calibrant-well')
    unavailable_wells = StringListDescriptor('unavailable-well')
    x_dimension       = DimensionDescriptor('x-dimension')
    y_dimension       = DimensionDescriptor('y-dimension')


class Container(Entity):
    "Container for analyte artifacts."

    _URI = 'containers'

    name           = StringDescriptor('name')
    type           = EntityDescriptor('type', Containertype)
    occupied_wells = IntegerDescriptor('occupied-wells')
    placements     = PlacementDictionaryDescriptor('placement')
    udf            = UdfDictionaryDescriptor()
    udt            = UdtDictionaryDescriptor()
    state          = StringDescriptor('state')

    def get_placements(self):
        """Get the dictionary of locations and artifacts
        using the more efficient batch call."""
        result = self.placements.copy()
        self.lims.get_batch(result.values())
        return result


class Processtype(Entity):

    _TAG = 'process-type'
    _URI = 'processtypes'

    name              = StringAttributeDescriptor('name')
    # XXX

class Udfconfig(Entity):
    "Instance of field type (cnf namespace)."
    _URI = 'configuration/udfs'

    name = StringDescriptor('name')
    attach_to_name = StringDescriptor('attach-to-name')
    attach_to_category = StringDescriptor('attach-to-category')


class Process(Entity):
    "Process (instance of Processtype) executed producing ouputs from inputs."

    _URI = 'processes'

    type          = EntityDescriptor('type', Processtype)
    date_run      = StringDescriptor('date-run')
    technician    = EntityDescriptor('technician', Researcher)
    protocol_name = StringDescriptor('protocol-name')
    input_output_maps = InputOutputMapList()
    udf            = UdfDictionaryDescriptor()
    udt            = UdtDictionaryDescriptor()
    files          = EntityListDescriptor(nsmap('file:file'), File)
    # instrument XXX
    # process_parameters XXX

    def outputs_per_input(self, inart, ResultFile = False, SharedResultFile = False,  Analyte = False):
        """Getting all the output artifacts related to a particual input artifact"""
        
        inouts = filter(lambda io: io[0]['limsid'] == inart, self.input_output_maps)
        if ResultFile:
            inouts = filter(lambda io: io[1]['output-type'] == 'ResultFile', inouts)
        elif SharedResultFile:
            inouts = filter(lambda io: io[1]['output-type'] == 'SharedResultFile', inouts)
        elif Analyte:
            inouts = filter(lambda io: io[1]['output-type'] == 'Analyte', inouts)
        outs = map(lambda io: io[1]['uri'], inouts)
        return outs

    def input_per_sample(self, sample):
        """gettiung all the input artifacts dereved from the specifyed sample"""
        ins_all = self.all_inputs()
        ins = []
        for inp in ins_all:
            for samp in inp.samples:
                if samp.name == sample and inp not in ins:
                    ins.append(inp)
        return ins
    
    def all_inputs(self,unique=True, resolve=False):
        """Retrieving all input artifacts from input_output_maps
        if unique is true, no duplicates are returned.
        """
        #if the process has no input, that is not standard and we want to know about it
        try:
            ids = [io[0]['limsid'] for io in self.input_output_maps]
        except TypeError:
            logger.error("Process ",self," has no input artifacts")
            raise TypeError
        if unique:
            ids = list(frozenset(ids))
        if resolve:
            return self.lims.get_batch([Artifact(self.lims,id=id) for id in ids if id is not None])
        else:
            return [Artifact(self.lims,id=id) for id in ids if id is not None]

    def all_outputs(self,unique=True, resolve=False):
        """Retrieving all output artifacts from input_output_maps
        if unique is true, no duplicates are returned.
        """
        #Given how ids is structured, io[1] might be None : some process don't have an output.
        ids = [io[1]['limsid'] for io in self.input_output_maps if io[1] is not None]
        if unique:
            ids = list(frozenset(ids))
        if resolve:
            return  self.lims.get_batch([Artifact(self.lims,id=id) for id in ids if id is not None])
        else:
            return  [Artifact(self.lims,id=id) for id in ids if id is not None]

    def shared_result_files(self):
        """Retreve all resultfiles of output-generation-type PerAllInputs."""
        artifacts = self.all_outputs(unique=True)
        return filter(lambda a: a.output_type == 'SharedResultFile', artifacts)

    def result_files(self):
        """Retreve all resultfiles of output-generation-type perInput."""
        artifacts = self.all_outputs(unique=True)
        return filter(lambda a: a.output_type == 'ResultFile', artifacts)

    def analytes(self):
        """Retreving the output Analytes of the process, if existing. 
        If the process is not producing any output analytes, the input 
        analytes are returned. Input/Output is returned as a information string.
        Makes aggregate processes and normal processes look the same."""
        info = 'Output'
        artifacts = self.all_outputs(unique=True)
        analytes = filter(lambda a: a.type == 'Analyte', artifacts)
        if len(analytes) == 0:
            artifacts = self.all_inputs(unique=True)
            analytes = filter(lambda a: a.type == 'Analyte', artifacts)
            info = 'Input'
        return analytes, info

    def parent_processes(self):
        """Retrieving all parent processes through the input artifacts"""
        return map(lambda i_a: i_a.parent_process, self.all_inputs(unique=True))

    def output_containers(self):
        """Retrieve all unique output containers"""
        cs = []
        for o_a in self.all_outputs(unique=True):
            if o_a.container:
                cs.append(o_a.container)
        return list(frozenset(cs))

class Artifact(Entity):
    "Any process input or output; analyte or file."

    _URI = 'artifacts'

    name           = StringDescriptor('name')
    type           = StringDescriptor('type')
    output_type    = StringDescriptor('output-type')
    parent_process = EntityDescriptor('parent-process', Process)
    volume         = StringDescriptor('volume')
    concentration  = StringDescriptor('concentration')
    qc_flag        = StringDescriptor('qc-flag')
    location       = LocationDescriptor('location')
    working_flag   = BooleanDescriptor('working-flag')
    samples        = EntityListDescriptor('sample', Sample)
    udf            = UdfDictionaryDescriptor()
    files          = EntityListDescriptor(nsmap('file:file'), File)
    reagent_labels = ReagentLabelSetDescriptor()
    # artifact_flags XXX
    # artifact_groups XXX

    def input_artifact_list(self):
        """Returns the input artifact ids of the parrent process."""
        input_artifact_list=[]
        try:
            for tuple in self.parent_process.input_output_maps:
                if tuple[1]['limsid'] == self.id:
                    input_artifact_list.append(tuple[0]['uri'])#['limsid'])
        except:
            pass
        return input_artifact_list

    def get_state(self):
        "Parse out the state value from the URI."
        parts = urlparse.urlparse(self.uri)
        params = urlparse.parse_qs(parts.query)
        try:
            return params['state'][0]
        except (KeyError, IndexError):
            return None

    @property
    def container(self):
        "The container where the artifact is located, or None"
        try:
            return self.location[0]
        except:
            return None

    def stateless(self):
        "returns the artefact independently of it's state"
        parts = urlparse.urlparse(self.uri)
        if 'state' in parts[4]:
            stateless_uri=urlparse.urlunparse([parts[0],parts[1], parts[2], parts[3], '',''])
            return Artifact(self.lims, uri=stateless_uri)
        else:
            return self

    # XXX set_state ?
    state = property(get_state)
    stateless = property(stateless) 


#### Reagent lots ####

class ReagentKit(Entity):
    """ Class representing a reagent kit type."""

    _URI = 'reagentkits'
    _TAG = 'reagent-kit'

    name            = StringDescriptor('name')
    supplier        = StringDescriptor('supplier')
    catalogue_number= StringDescriptor('catalogue-number')
    website         = StringDescriptor('website')
    archived        = BooleanDescriptor('archived')


class ReagentLot(Entity):
    """ Class representing a reagent lot."""

    _URI = 'reagentlots'
    _TAG = 'reagent-lot'
    
    reagent_kit      = EntityDescriptor('reagent-kit', ReagentKit)
    name             = StringDescriptor('name')
    lot_number       = StringDescriptor('lot-number')
    created_date     = StringDescriptor('created-date')
    last_modified_date= StringDescriptor('last-modified-date')
    expiry_date      = StringDescriptor('expiry-date')
    created_by       = EntityDescriptor('created-by', Researcher)
    last_modified_by = EntityDescriptor('last-modified-by', Researcher)
    storage_location = StringDescriptor('storage-location')
    notes            = StringDescriptor('notes')
    status           = StringDescriptor('status')
    usage_count      = IntegerDescriptor('usage-count')


#### Configuration of workflows, protocols, etc. ####

class ProtocolStep(Entity):
    """Steps key in the Protocol object"""

    _TAG='step'
    # Step config is not resolveable using a URI and an ID alone, because
    # it's nested under a protocol.    
    _URI = None

    name                = StringAttributeDescriptor("name")
    type                = EntityDescriptor('type', Processtype)
    permittedcontainers = NestedStringListDescriptor('container-type', 'container-types')
    queue_fields        = NestedAttributeListDescriptor('queue-field', 'queue-fields')
    step_fields         = NestedAttributeListDescriptor('step-field', 'step-fields')
    sample_fields       = NestedAttributeListDescriptor('sample-field', 'sample-fields')
    step_properties     = NestedAttributeListDescriptor('step_property', 'step_properties')
    epp_triggers        = NestedAttributeListDescriptor('epp_trigger', 'epp_triggers')
    # Transitions represent the allowed next steps for samples
    transitions         = NestedAttributeListDescriptor('transition', 'transitions')

    def queue(self):
        """Get the queue corresponding to this step."""
        return Queue(self.lims, id = self.id)


class Protocol(Entity):
    """Protocol, holding ProtocolSteps and protocol-properties"""
    _URI='configuration/protocols'
    _TAG='protocol'

    name        = StringAttributeDescriptor('name')
    index       = StringAttributeDescriptor('index')
    steps       = NestedEntityListDescriptor('step', ProtocolStep, 'steps')
    properties  = NestedAttributeListDescriptor('protocol-property', 'protocol-properties')


class Stage(Entity):
    """Holds Protocol/Workflow"""
    protocol = EntityDescriptor('protocol', Protocol)


class Workflow(Entity):
    """ Workflow, introduced in 3.5"""
    _URI="configuration/workflows"
    _TAG="workflow"
    
    name      = StringAttributeDescriptor("name")
    status    = StringDescriptor('status')
    protocols = NestedEntityListDescriptor('protocol', Protocol, 'protocols')
    stages    = EntityListDescriptor('stage', Stage)



#### Classes related to the steps resource hierarchy ####

class AvailableProgram(Entity):
    """Program registered on the process type, which can be referenced directly from
    the step instance. Only represented by a tag in the Step entity, not at its own 
    resource."""

    name        = StringAttributeDescriptor('name')

    def get(self):
        pass

    def trigger(self):
        self.lims.post(self.uri, "")


class StepActions(Entity):
    """Represents the Actions subentity of the Step entity. Right now, only the escalations and
    next actions are parsed. Next actions can be modified, escalations are read-only."""

    next_actions = NestedAttributeListDescriptor('next-action', 'next-actions')

    @property
    def escalation(self):
        self.get()
        escalation = {}
        for node in self.root.findall('escalation'):
            escalation['artifacts']=[]
            escalation['author']=Researcher(self.lims,uri=node.find('request').find('author').attrib.get('uri'))
            escalation['request']=uri=node.find('request').find('comment').text
            if node.find('review') is not None: #recommended by the Etree doc
                escalation['status']='Reviewed'
                escalation['reviewer']= Researcher(self.lims,uri=node.find('review').find('author').attrib.get('uri'))
                escalation['answer']=uri=node.find('review').find('comment').text
            else:
                escalation['status']='Pending'

            for node2 in node.findall('escalated-artifacts'):
                art= [Artifact(self.lims,uri=ch.attrib.get('uri')) for ch in node2]
                escalation['artifacts'].extend(art)

        return escalation


    def put(self):
        """Updates next actions, then put.""" 
        # In the future one may want to centralise the update handling into the descriptor.
        # For now we handle next actions as a special case, to be able to update the next actions,
        # while changing to use the NestedAttributeListDescriptor
        next_actions_elem = self.root.find('next-actions')
        if not next_actions_elem is None:
            next_actions = list(self.next_actions)
            next_actions_elem.clear()
            for na in next_actions:
                ElementTree.SubElement(next_actions_elem, 'next-action', attrib=na)

        super(StepActions, self).put()


class ProgramStatus(Entity):
    """Status of an EPP script, connected to a Step object"""

    _URI = None
    _TAG = 'program-status'

    step           = StringDescriptor('step')
    configuration  = EntityDescriptor('configuration', ProtocolStep)
    status         = StringDescriptor('status')
    message        = StringDescriptor('message')


class ReagentLots(Entity):
    """A step's reagent lots subentity.
    
    To access the list of reagent lots for a step you need to do:
    step.reagentlots.reagent_lots
    because they are available through the reagentlots subentity (this).
    """

    reagent_lots = NestedEntityListDescriptor('reagent-lot', ReagentLot, 'reagent-lots')


class StepDetails(Entity):
    """Details resource contains an alternative representation of the
    information in processes (input/output maps, UDFs). In the details
    XML payload, these are nested under a parent XML element; 
    input-output-maps, fields. In time, the relevant descriptors may be
    generalised to work here too."""

    preset            = StringDescriptor('preset')


class Step(Entity):
    """Step, as defined by the genologics API. Step ID is the same as the process ID."""

    _URI = 'steps'

    configuration       = EntityDescriptor('configuration', ProtocolStep)
    current_state       = StringAttributeDescriptor('current-state')
    program_status      = EntityDescriptor('program-status', ProgramStatus)
    available_programs  = InlineEntityListDescriptor('available-program', AvailableProgram, 'available-programs')
    reagentlots         = EntityDescriptor('reagent-lots', ReagentLots)
    actions             = EntityDescriptor('actions', StepActions)
    details             = EntityDescriptor('details', StepDetails)


    def advance(self):
        """Advances to next stage (placement, record details, finish, etc)"""
        self.get()
        advance_uri = "{0}/advance".format(self.uri)
        data = self.lims.tostring(ElementTree.ElementTree(self.root))
        self.root = self.lims.post(advance_uri, data)


class Queue(Entity):
    """Get the queue of analytes ready to start on a protocol step. 
    Give the protocol configuration ID"""

    _URI = 'queues'

    artifacts              = NestedEntityListDescriptor('artifact', Artifact, 'artifacts')
    protocol_step_config   = EntityAttributeDescriptor('protocol-step-uri', ProtocolStep)


class ReagentType(Entity):
    """Reagent Type, usually, indexes for sequencing"""
    _URI = 'reagenttypes'
    _TAG = 'reagent-type'

<<<<<<< HEAD
    name            = StringAttributeDescriptor('name')
    category        = StringDescriptor('reagent-category')

    @property
    def sequence(self):
        self.get()
        for st in self.root.findall('special-type'):
            if st.attrib['name'] == 'Index':
                for elem in st.findall('attribute'):
                    if elem.attrib['name'] == 'Sequence':
                        return elem.attrib['value']
        return None

=======
    name    =StringAttributeDescriptor('name')
    category=StringDescriptor('reagent-category')

    @property
    def sequence(self):
        self.get()
        for st in self.root.findall('special-type'):
            if st.attrib['name'] == 'Index':
                for elem in st.findall('attribute'):
                    if elem.attrib['name'] == 'Sequence':
                        return elem.attrib['value']
        return None

>>>>>>> 3503e6a7

Sample.artifact          = EntityDescriptor('artifact', Artifact)
StepActions.step         = EntityDescriptor('step', Step)
Stage.workflow            = EntityDescriptor('workflow', Workflow)
Artifact.workflow_stages = NestedEntityListDescriptor('workflow-stage', Stage, 'workflow-stages')

<|MERGE_RESOLUTION|>--- conflicted
+++ resolved
@@ -1459,9 +1459,8 @@
     _URI = 'reagenttypes'
     _TAG = 'reagent-type'
 
-<<<<<<< HEAD
-    name            = StringAttributeDescriptor('name')
-    category        = StringDescriptor('reagent-category')
+    name    =StringAttributeDescriptor('name')
+    category=StringDescriptor('reagent-category')
 
     @property
     def sequence(self):
@@ -1473,21 +1472,6 @@
                         return elem.attrib['value']
         return None
 
-=======
-    name    =StringAttributeDescriptor('name')
-    category=StringDescriptor('reagent-category')
-
-    @property
-    def sequence(self):
-        self.get()
-        for st in self.root.findall('special-type'):
-            if st.attrib['name'] == 'Index':
-                for elem in st.findall('attribute'):
-                    if elem.attrib['name'] == 'Sequence':
-                        return elem.attrib['value']
-        return None
-
->>>>>>> 3503e6a7
 
 Sample.artifact          = EntityDescriptor('artifact', Artifact)
 StepActions.step         = EntityDescriptor('step', Step)
