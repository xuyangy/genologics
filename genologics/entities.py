--- conflicted
+++ resolved
@@ -1336,7 +1336,6 @@
         self.lims.put(self.uri, data)
 
 
-<<<<<<< HEAD
 class StepPlacements():
     """Small hack to be able to query the actions subentity of
     the Step entity.
@@ -1358,7 +1357,6 @@
 
         self.lims.put(self.uri, data)
 
-=======
 class ProgramStatus(Entity):
     """Status of an EPP script, connected to a Step object"""
 
@@ -1370,8 +1368,6 @@
     status         = StringDescriptor('status')
     message        = StringDescriptor('message')
 
-
->>>>>>> f7754359
 
 class Step(Entity):
     "Step, as defined by the genologics API. Step ID is the same as the process ID."
