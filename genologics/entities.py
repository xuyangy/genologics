--- conflicted
+++ resolved
@@ -1040,13 +1040,8 @@
 
     artifacts=NestedEntityListDescriptor("artifact", Artifact, "artifacts")
 
-Step.configuration       = EntityDescriptor('configuration', ProtocolStep)
 Sample.artifact          = EntityDescriptor('artifact', Artifact)
 StepActions.step         = EntityDescriptor('step', Step)
 Stage.workflow           = EntityDescriptor('workflow', Workflow)
-<<<<<<< HEAD
-Artifact.workflow_stages = NestedEntityListDescriptor('workflow-stage', Stage, 'workflow-stages')
-=======
 Artifact.workflow_stages = NestedEntityListDescriptor('workflow-stage', Stage, 'workflow-stages')
 Step.configuration       = EntityDescriptor('configuration', ProtocolStep)
->>>>>>> eebe1c1f
