--- conflicted
+++ resolved
@@ -318,10 +318,7 @@
         return instance.root.attrib[self.tag]
 
     def __set__(self, instance, value):
-<<<<<<< HEAD
-        instance.get()
-=======
->>>>>>> 64dd9238
+        instance.get()
         instance.root.attrib[self.tag] = value
 
 
@@ -711,7 +708,6 @@
             result.append(self.klass(instance.lims, uri=node.attrib['uri']))
         return result
 
-<<<<<<< HEAD
 class InlineEntityListDescriptor(EntityListDescriptor):
     """EntityListDescriptor which saves the XML tags in the parent entity as the
     root elements of the referenced entities. Useful when the full body of the 
@@ -752,8 +748,6 @@
         for node in rootnode.findall(self.tag):
             result.append(self.klass(instance.lims, node))
         return result
-=======
->>>>>>> 64dd9238
 
 class DimensionDescriptor(TagDescriptor):
     """An instance attribute containing a dictionary specifying
@@ -780,7 +774,6 @@
         return Container(instance.lims, uri=uri), node.find('value').text
 
 
-<<<<<<< HEAD
 class ReagentLabelSet(MutableSet):
     """Holds infomation about reagent labels. Acts like a set, but
     also updates the underlying XML. It thus supports adding and deleting
@@ -834,19 +827,6 @@
     def __get__(self, instance, cls):
         instance.get()
         return ReagentLabelSet(instance.root)
-=======
-class ReagentLabelList(BaseDescriptor):
-    """An instance attribute yielding a list of reagent labels"""
-    def __get__(self, instance, cls):
-        instance.get()
-        self.value = []
-        for node in instance.root.findall('reagent-label'):
-            try:
-                self.value.append(node.attrib['name'])
-            except:
-                pass
-        return self.value
->>>>>>> 64dd9238
 
 
 class InputOutputMapList(BaseDescriptor):
@@ -1246,7 +1226,11 @@
                 cs.append(o_a.container)
         return list(frozenset(cs))
 
-<<<<<<< HEAD
+    @property
+    def step(self):
+        """Retrive the Step coresponding to this process. They share the same id"""
+        return Step(self.lims, id=self.id)
+
 
 class ControlType(Entity):
 
@@ -1258,12 +1242,6 @@
     concentration = StringDescriptor('concentration')
     archived = BooleanDescriptor('archived')
     single_step = BooleanDescriptor('single-step')
-=======
-    @property
-    def step(self):
-        """Retrive the Step coresponding to this process. They share the same id"""
-        return Step(self.lims, id=self.id)
->>>>>>> 64dd9238
 
 
 class Artifact(Entity):
@@ -1330,83 +1308,26 @@
     stateless = property(stateless)
 
 
-class StepPlacements(Entity):
-    """Placements from within a step. Supports POST"""
-    _placementslist= None
-    #[[A,(C,'A:1')][A,(C,'A:2')]] where A is an Artifact and C a Container
-    def get_placement_list(self):
-        if not self._placementslist:
-            #Only fetch the data once.
-            self.get()
-            self._placementslist= []
-            for node in self.root.find('output-placements').findall('output-placement'):
-                input = Artifact(self.lims, uri=node.attrib['uri'])
-                location=(None, None)
-                if node.find('location'):
-                    location = (
-                        Container( self.lims, uri=node.find('location').find('container').attrib['uri']),
-                        node.find('location').find('value').text
-                    )
-                self._placementslist.append([input, location])
-        return self._placementslist
-
-    def set_placement_list(self, value):
-        containers=set()
-        self.get_placement_list()
-        for node in self.root.find('output-placements').findall('output-placement'):
-            for pair in value:
-                art=pair[0]
-                if art.uri==node.attrib['uri']:
-                    location=pair[1]
-                    workset=location[0]
-                    well=location[1]
-                    if workset and location:
-                        containers.add(workset)
-                        if node.find('location') is not None:
-                            cont_el=node.find('location').find('container')
-                            cont_el.attrib['uri']=workset.uri
-                            cont_el.attrib['limsid']=workset.id
-                            value_el=node.find('location').find('value')
-                            value_el.text=well
-                        else:
-                            loc_el=ElementTree.SubElement(node, 'location')
-                            cont_el=ElementTree.SubElement(loc_el, 'container', {'uri': workset.uri, 'limsid' : workset.id})
-                            well_el=ElementTree.SubElement(loc_el, 'value')
-                            well_el.text=well #not supported in the constructor
-        #Handle selected containers
-        sc=self.root.find("selected-containers")
-        sc.clear()
-        for cont in containers:
-            ElementTree.SubElement(sc, 'container', uri=cont.uri)
-        self._placementslist=value
-
-    placement_list=property(get_placement_list, set_placement_list)
-
-    _selected_containers=None
-    def get_selected_containers(self):
-        _selected_containers=[]
-        if not _selected_containers:
-            self.get()
-            for node in self.root.find('selected-containers').findall('container'):
-                _selected_containers.append(Container(self.lims, uri=node.attrib['uri']))
-
-        return _selected_containers
-
-    selected_containers=property(get_selected_containers)
-
-
-
-
-<<<<<<< HEAD
-
-#### Reagent lots ####
-
-class ReagentKit(Entity):
-    """ Class representing a reagent kit type."""
-=======
+class AvailableProgram(Entity):
+    """Program registered on the process type, which can be referenced directly from
+    the step instance. Only represented by a tag in the Step entity, not at its own 
+    resource."""
+
+    name        = StringAttributeDescriptor('name')
+
+    def get(self):
+        pass
+
+    def trigger(self):
+        self.lims.post(self.uri, "")
+
+
+
+
 class StepActions(Entity):
     """Actions associated with a step"""
     _escalation = None
+    next_actions = NestedAttributeListDescriptor('next-action', 'next-actions')
 
     @property
     def escalation(self):
@@ -1429,203 +1350,6 @@
                     self._escalation['artifacts'].extend(art)
         return self._escalation
 
-    @property
-    def next_actions(self):
-        actions = []
-        self.get()
-        if self.root.find('next-actions') is not None:
-            for node in self.root.find('next-actions').findall('next-action'):
-                action = {
-                    'artifact': Artifact(self.lims, node.attrib.get('artifact-uri')),
-                    'action': node.attrib.get('action'),
-                }
-                if node.attrib.get('step-uri'):
-                    action['step']=Step(self.lims, uri=node.attrib.get('step-uri'))
-                if node.attrib.get('rework-step-uri'):
-                    action['rework-step']=Step(self.lims, uri=node.attrib.get('rework-step-uri'))
-                actions.append(action)
-        return actions
-
-
-class ReagentKit(Entity):
-    """Type of Reagent with information about the provider"""
-    _URI="reagenttypes"
-    _TAG="reagent-kit"
-
-    name = StringDescriptor('name')
-    supplier = StringDescriptor('supplier')
-    website = StringDescriptor('website')
-    archived = BooleanDescriptor('archived')
-
-
-class ReagentLot(Entity):
-    """Reagent Lots contain information about a particualr lot of reagent used in a step"""
-    _URI="reagentlot"
-    _TAG="reagent-lot"
-
-    reagent_kit = EntityDescriptor('reagent-kit', ReagentKit)
-    name = StringDescriptor('name')
-    lot_number = StringDescriptor('lot-number')
-    created_date = StringDescriptor('created-date')
-    last_modified_date = StringDescriptor('last-modified-date')
-    expiry_date = StringDescriptor('expiry-date')
-    created_by = EntityDescriptor('created-by', Researcher)
-    last_modified_by = EntityDescriptor('last-modified-by', Researcher)
-    status = StringDescriptor('status')
-    usage_count = IntegerDescriptor('usage-count')
-
-
-class StepReagentLots(Entity):
-    reagent_lots = NestedEntityListDescriptor('reagent-lot', ReagentLot, 'reagent-lots')
->>>>>>> 64dd9238
-
-    _URI = 'reagentkits'
-    _TAG = 'reagent-kit'
-
-    name            = StringDescriptor('name')
-    supplier        = StringDescriptor('supplier')
-    catalogue_number= StringDescriptor('catalogue-number')
-    website         = StringDescriptor('website')
-    archived        = BooleanDescriptor('archived')
-
-
-<<<<<<< HEAD
-class ReagentLot(Entity):
-    """ Class representing a reagent lot."""
-
-    _URI = 'reagentlots'
-    _TAG = 'reagent-lot'
-    
-    reagent_kit      = EntityDescriptor('reagent-kit', ReagentKit)
-    name             = StringDescriptor('name')
-    lot_number       = StringDescriptor('lot-number')
-    created_date     = StringDescriptor('created-date')
-    last_modified_date= StringDescriptor('last-modified-date')
-    expiry_date      = StringDescriptor('expiry-date')
-    created_by       = EntityDescriptor('created-by', Researcher)
-    last_modified_by = EntityDescriptor('last-modified-by', Researcher)
-    storage_location = StringDescriptor('storage-location')
-    notes            = StringDescriptor('notes')
-    status           = StringDescriptor('status')
-    usage_count      = IntegerDescriptor('usage-count')
-
-
-#### Configuration of workflows, protocols, etc. ####
-=======
-    _reagent_lots       = EntityDescriptor('reagent-lots', StepReagentLots)
-    actions             = EntityDescriptor('actions', StepActions)
-    placements          = EntityDescriptor('placements', StepPlacements)
-    #program_status     = EntityDescriptor('program-status',StepProgramStatus)
-    #details            = EntityListDescriptor(nsmap('file:file'), StepDetails)
->>>>>>> 64dd9238
-
-    @property
-    def reagent_lots(self):
-        return self._reagent_lots.reagent_lots
-
-
-class ProtocolStep(Entity):
-    """Steps key in the Protocol object"""
-
-    _TAG='step'
-    # Step config is not resolveable using a URI and an ID alone, because
-    # it's nested under a protocol.    
-    _URI = None
-
-    name                = StringAttributeDescriptor("name")
-    type                = EntityDescriptor('type', Processtype)
-    permittedcontainers = NestedStringListDescriptor('container-type', 'container-types')
-    queue_fields        = NestedAttributeListDescriptor('queue-field', 'queue-fields')
-    step_fields         = NestedAttributeListDescriptor('step-field', 'step-fields')
-    sample_fields       = NestedAttributeListDescriptor('sample-field', 'sample-fields')
-    step_properties     = NestedAttributeListDescriptor('step_property', 'step_properties')
-    epp_triggers        = NestedAttributeListDescriptor('epp_trigger', 'epp_triggers')
-    # Transitions represent the allowed next steps for samples
-    transitions         = NestedAttributeListDescriptor('transition', 'transitions')
-
-    def queue(self):
-        """Get the queue corresponding to this step."""
-        return Queue(self.lims, id = self.id)
-
-
-class Protocol(Entity):
-    """Protocol, holding ProtocolSteps and protocol-properties"""
-    _URI='configuration/protocols'
-    _TAG='protocol'
-
-    name        = StringAttributeDescriptor('name')
-    index       = StringAttributeDescriptor('index')
-    steps       = NestedEntityListDescriptor('step', ProtocolStep, 'steps')
-    properties  = NestedAttributeListDescriptor('protocol-property', 'protocol-properties')
-
-
-class Stage(Entity):
-    """Holds Protocol/Workflow"""
-    name     = StringAttributeDescriptor('name')
-    index    = IntegerAttributeDescriptor('index')
-    protocol = EntityDescriptor('protocol', Protocol)
-<<<<<<< HEAD
-    step =     EntityDescriptor('step', ProtocolStep)
-=======
-    step     = EntityDescriptor('step', ProtocolStep)
->>>>>>> 64dd9238
-
-
-class Workflow(Entity):
-    """ Workflow, introduced in 3.5"""
-    _URI="configuration/workflows"
-    _TAG="workflow"
-<<<<<<< HEAD
-    
-    name      = StringAttributeDescriptor("name")
-    status    = StringDescriptor('status')
-    protocols = NestedEntityListDescriptor('protocol', Protocol, 'protocols')
-    stages    = NestedEntityListDescriptor('stage', Stage, 'stages')
-
-
-
-#### Classes related to the steps resource hierarchy ####
-
-class AvailableProgram(Entity):
-    """Program registered on the process type, which can be referenced directly from
-    the step instance. Only represented by a tag in the Step entity, not at its own 
-    resource."""
-
-    name        = StringAttributeDescriptor('name')
-
-    def get(self):
-        pass
-
-    def trigger(self):
-        self.lims.post(self.uri, "")
-
-
-class StepActions(Entity):
-    """Represents the Actions subentity of the Step entity. Right now, only the escalations and
-    next actions are parsed. Next actions can be modified, escalations are read-only."""
-
-    next_actions = NestedAttributeListDescriptor('next-action', 'next-actions')
-
-    @property
-    def escalation(self):
-        self.get()
-        escalation = {}
-        for node in self.root.findall('escalation'):
-            escalation['artifacts']=[]
-            escalation['author']=Researcher(self.lims,uri=node.find('request').find('author').attrib.get('uri'))
-            escalation['request']=uri=node.find('request').find('comment').text
-            if node.find('review') is not None: #recommended by the Etree doc
-                escalation['status']='Reviewed'
-                escalation['reviewer']= Researcher(self.lims,uri=node.find('review').find('author').attrib.get('uri'))
-                escalation['answer']=uri=node.find('review').find('comment').text
-            else:
-                escalation['status']='Pending'
-
-            for node2 in node.findall('escalated-artifacts'):
-                art= [Artifact(self.lims,uri=ch.attrib.get('uri')) for ch in node2]
-                escalation['artifacts'].extend(art)
-
-        return escalation
 
 
     def put(self):
@@ -1654,8 +1378,109 @@
     status         = StringDescriptor('status')
     message        = StringDescriptor('message')
 
-
-class ReagentLots(Entity):
+class StepDetails(Entity):
+    """Details resource contains an alternative representation of the
+    information in processes (input/output maps, UDFs). In the details
+    XML payload, these are nested under a parent XML element; 
+    input-output-maps, fields. In time, the relevant descriptors may be
+    generalised to work here too."""
+
+    preset            = StringDescriptor('preset')
+
+
+class Pool(object):
+    """Pool object, represents a group of pooled samples."""
+
+    def __init__(self, lims, root):
+        self.lims = lims
+        self.root = root
+
+    name              = StringAttributeDescriptor('name')
+    inputs            = EntityListDescriptor('input', Artifact)
+    output            = EntityAttributeDescriptor('output-uri', Artifact)
+
+    def get(self):
+        """Don't have a uri to get, all data are in memory, but the 
+        descriptors use get()."""
+        pass
+
+
+class StepPools(Entity):
+    """Pooling (read-only representation).
+    
+    This is a temporary measure, it should probably be replaced with a fully
+    read/write representation, including creation of pools. """
+
+    pooled_inputs      = ObjectListDescriptor('pool', Pool, 'pooled-inputs')
+    available_inputs   = NestedEntityListDescriptor('input', Artifact, 'available-inputs')
+
+
+class OutputPlacement(object):
+
+    def __init__(self, lims, root):
+        self.lims = lims
+        self.root = root
+
+    artifact            = EntityAttributeDescriptor('uri', Artifact)
+    location            = LocationDescriptor('location')
+
+    get = lambda x: None
+
+    def __repr__(self):
+        return "OutputPlacement(%s->{%s,%s})" % (
+                repr(self.artifact), repr(self.location[0]), repr(self.location[1])
+                )
+
+    def __str__(self):
+        return "OutputPlacement(%s->{%s,%s})" % (
+                self.artifact, self.location[0], self.location[1]
+                )
+
+
+class StepPlacements(Entity):
+    """Placements subentity
+    
+    Gives access to the placements map in a Step."""
+
+    selected_containers = NestedEntityListDescriptor('container', Container, 'selected-containers')
+    output_placements   = ObjectListDescriptor('output-placement', OutputPlacement, 'output-placements')
+
+    def post(self):
+        """Serialize the current state of output_placements [Not supported]."""
+        pass
+
+
+
+class ReagentKit(Entity):
+    """Type of Reagent with information about the provider"""
+    _URI="reagenttypes"
+    _TAG="reagent-kit"
+
+    name = StringDescriptor('name')
+    supplier = StringDescriptor('supplier')
+    website = StringDescriptor('website')
+    catalogue_number = StringDescriptor('catalogue-number')
+    archived = BooleanDescriptor('archived')
+
+
+class ReagentLot(Entity):
+    """Reagent Lots contain information about a particualr lot of reagent used in a step"""
+    _URI="reagentlot"
+    _TAG="reagent-lot"
+
+    reagent_kit = EntityDescriptor('reagent-kit', ReagentKit)
+    name = StringDescriptor('name')
+    lot_number = StringDescriptor('lot-number')
+    created_date = StringDescriptor('created-date')
+    last_modified_date = StringDescriptor('last-modified-date')
+    expiry_date = StringDescriptor('expiry-date')
+    created_by = EntityDescriptor('created-by', Researcher)
+    last_modified_by = EntityDescriptor('last-modified-by', Researcher)
+    status = StringDescriptor('status')
+    usage_count = IntegerDescriptor('usage-count')
+
+
+class StepReagentLots(Entity):
     """A step's reagent lots subentity.
     
     To access the list of reagent lots for a step you need to do:
@@ -1666,78 +1491,6 @@
     reagent_lots = NestedEntityListDescriptor('reagent-lot', ReagentLot, 'reagent-lots')
 
 
-class StepDetails(Entity):
-    """Details resource contains an alternative representation of the
-    information in processes (input/output maps, UDFs). In the details
-    XML payload, these are nested under a parent XML element; 
-    input-output-maps, fields. In time, the relevant descriptors may be
-    generalised to work here too."""
-
-    preset            = StringDescriptor('preset')
-
-
-class Pool(object):
-    """Pool object, represents a group of pooled samples."""
-
-    def __init__(self, lims, root):
-        self.lims = lims
-        self.root = root
-
-    name              = StringAttributeDescriptor('name')
-    inputs            = EntityListDescriptor('input', Artifact)
-    output            = EntityAttributeDescriptor('output-uri', Artifact)
-
-    def get(self):
-        """Don't have a uri to get, all data are in memory, but the 
-        descriptors use get()."""
-        pass
-
-
-class StepPools(Entity):
-    """Pooling (read-only representation).
-    
-    This is a temporary measure, it should probably be replaced with a fully
-    read/write representation, including creation of pools. """
-
-    pooled_inputs      = ObjectListDescriptor('pool', Pool, 'pooled-inputs')
-    available_inputs   = NestedEntityListDescriptor('input', Artifact, 'available-inputs')
-
-
-class OutputPlacement(object):
-
-    def __init__(self, lims, root):
-        self.lims = lims
-        self.root = root
-
-    artifact            = EntityAttributeDescriptor('uri', Artifact)
-    location            = LocationDescriptor('location')
-
-    get = lambda x: None
-
-    def __repr__(self):
-        return "OutputPlacement(%s->{%s,%s})" % (
-                repr(self.artifact), repr(self.location[0]), repr(self.location[1])
-                )
-
-    def __str__(self):
-        return "OutputPlacement(%s->{%s,%s})" % (
-                self.artifact, self.location[0], self.location[1]
-                )
-
-
-class StepPlacements(Entity):
-    """Placements subentity
-    
-    Gives access to the placements map in a Step."""
-
-    selected_containers = NestedEntityListDescriptor('container', Container, 'selected-containers')
-    output_placements   = ObjectListDescriptor('output-placement', OutputPlacement, 'output-placements')
-
-    def post(self):
-        """Serialize the current state of output_placements [Not supported]."""
-        pass
-
-
 class Step(Entity):
     """Step, as defined by the genologics API. Step ID is the same as the process ID."""
 
@@ -1747,7 +1500,7 @@
     current_state       = StringAttributeDescriptor('current-state')
     program_status      = EntityDescriptor('program-status', ProgramStatus)
     available_programs  = InlineEntityListDescriptor('available-program', AvailableProgram, 'available-programs')
-    reagentlots         = EntityDescriptor('reagent-lots', ReagentLots)
+    reagentlots         = EntityDescriptor('reagent-lots', StepReagentLots)
     actions             = EntityDescriptor('actions', StepActions)
     details             = EntityDescriptor('details', StepDetails)
     pools               = EntityDescriptor('pools', StepPools)
@@ -1761,28 +1514,75 @@
         self.root = self.lims.post(advance_uri, data)
 
 
-class Queue(Entity):
-    """Get the queue of analytes ready to start on a protocol step. 
-    Give the protocol configuration ID"""
-
-    _URI = 'queues'
-
-    artifacts              = NestedEntityListDescriptor('artifact', Artifact, 'artifacts')
-    protocol_step_config   = EntityAttributeDescriptor('protocol-step-uri', ProtocolStep)
-
-=======
-
+
+
+class ProtocolStep(Entity):
+    """Steps key in the Protocol object"""
+
+    _TAG='step'
+    # Step config is not resolvable using a URI and an ID alone, because
+    # it's nested under a protocol.    
+    _URI = None
+
+    name                = StringAttributeDescriptor("name")
+    type                = EntityDescriptor('type', Processtype)
+    permittedcontainers = NestedStringListDescriptor('container-type', 'container-types')
+    queue_fields        = NestedAttributeListDescriptor('queue-field', 'queue-fields')
+    step_fields         = NestedAttributeListDescriptor('step-field', 'step-fields')
+    sample_fields       = NestedAttributeListDescriptor('sample-field', 'sample-fields')
+    step_properties     = NestedAttributeListDescriptor('step_property', 'step_properties')
+    epp_triggers        = NestedAttributeListDescriptor('epp_trigger', 'epp_triggers')
+    # Transitions represent the allowed next steps for samples
+    transitions         = NestedAttributeListDescriptor('transition', 'transitions')
+
+    def queue(self):
+        """Get the queue corresponding to this step."""
+        return Queue(self.lims, id = self.id)
+
+
+class Protocol(Entity):
+    """Protocol, holding ProtocolSteps and protocol-properties"""
+    _URI='configuration/protocols'
+    _TAG='protocol'
+
+    name        = StringAttributeDescriptor('name')
+    index       = StringAttributeDescriptor('index')
+    steps       = NestedEntityListDescriptor('step', ProtocolStep, 'steps')
+    properties  = NestedAttributeListDescriptor('protocol-property', 'protocol-properties')
+
+
+class Stage(Entity):
+    """Holds Protocol/Workflow"""
+    name     = StringAttributeDescriptor('name')
+    index    = IntegerAttributeDescriptor('index')
+    protocol = EntityDescriptor('protocol', Protocol)
+    step     = EntityDescriptor('step', ProtocolStep)
+
+class Workflow(Entity):
+    """ Workflow, introduced in 3.5"""
+    _URI="configuration/workflows"
+    _TAG="workflow"
+    
     name      = StringAttributeDescriptor("name")
     status    = StringAttributeDescriptor("status")
     protocols = NestedEntityListDescriptor('protocol', Protocol, 'protocols')
     stages    = NestedEntityListDescriptor('stage', Stage, 'stages')
 
->>>>>>> 64dd9238
+
+class Queue(Entity):
+    """Get the queue of analytes ready to start on a protocol step. 
+    Give the protocol configuration ID"""
+
+    _URI = 'queues'
+
+    artifacts              = NestedEntityListDescriptor('artifact', Artifact, 'artifacts')
+    protocol_step_config   = EntityAttributeDescriptor('protocol-step-uri', ProtocolStep)
+
 
 class ReagentType(Entity):
     """Reagent Type, usually, indexes for sequencing"""
-    _URI = 'reagenttypes'
-    _TAG = 'reagent-type'
+    _URI = "reagenttypes"
+    _TAG = "reagent-type"
 
     name    =StringAttributeDescriptor('name')
     category=StringDescriptor('reagent-category')
@@ -1803,8 +1603,3 @@
 StepActions.step         = EntityDescriptor('step', Step)
 Stage.workflow            = EntityDescriptor('workflow', Workflow)
 Artifact.workflow_stages = NestedEntityListDescriptor('workflow-stage', Stage, 'workflow-stages')
-<<<<<<< HEAD
-
-=======
-Step.configuration      = EntityDescriptor('configuration', ProtocolStep)
->>>>>>> 64dd9238
